DV Lab, NTUEE, Qsyn 0.4.2
qsyn> qccr benchmark/pseudoSimp/tof2.qasm
Create and checkout to QCir 0

qsyn> qc2zx
Create and checkout to Graph 0

qsyn> zxgas 1 I X pi

qsyn> zxgas 1 O X pi

qsyn> zx2ts
Traverse and build the tensor... 
Successfully added Tensor 0
Stored the resulting tensor as tensor id 0

<<<<<<< HEAD
qsyn> tsp 0
{{ 1.414214e+00-9.420555e-16i,  1.077541e-16+7.850462e-17i,
   0.000000e+00+0.000000e+00i,  0.000000e+00+0.000000e+00i},
 { 1.077541e-16+7.850462e-17i,  1.414214e+00-9.420555e-16i,
   0.000000e+00+0.000000e+00i,  0.000000e+00+0.000000e+00i},
 { 0.000000e+00+0.000000e+00i,  0.000000e+00+0.000000e+00i,
   1.077541e-16-1.177569e-16i,  1.414214e+00-7.457939e-16i},
 { 0.000000e+00+0.000000e+00i,  0.000000e+00+0.000000e+00i,
   1.414214e+00-7.457939e-16i,  1.077541e-16-1.177569e-16i}}
#Dim:    2	Info: ZX 0

qsyn> zxgp -v

ID:   0 (●, 0)           (Qubit, Col): (0, 0)	  #Neighbors:   1     (22, -) 
ID:   1 (●, 0)           (Qubit, Col): (0, 22)	  #Neighbors:   1     (26, -) 
ID:   4 (●, 0)           (Qubit, Col): (2, 0)	  #Neighbors:   1     (6, [1m[34mH[0m[0m) 
ID:   5 (●, 0)           (Qubit, Col): (2, 22)	  #Neighbors:   1     (15, -) 
ID:   6 ([1m[32mZ[0m[0m, 0)           (Qubit, Col): (2, 11)	  #Neighbors:   2     (4, [1m[34mH[0m[0m) (7, -) 
ID:   7 ([1m[31mX[0m[0m, 0)           (Qubit, Col): (2, 12)	  #Neighbors:   3     (6, -) (8, -) (16, -) 
ID:   8 ([1m[32mZ[0m[0m, 7π/4)        (Qubit, Col): (2, 13)	  #Neighbors:   2     (7, -) (9, -) 
ID:   9 ([1m[31mX[0m[0m, 0)           (Qubit, Col): (2, 14)	  #Neighbors:   3     (8, -) (10, -) (22, -) 
ID:  10 ([1m[32mZ[0m[0m, π/4)         (Qubit, Col): (2, 15)	  #Neighbors:   2     (9, -) (11, -) 
ID:  11 ([1m[31mX[0m[0m, 0)           (Qubit, Col): (2, 16)	  #Neighbors:   3     (10, -) (12, -) (17, -) 
ID:  12 ([1m[32mZ[0m[0m, 7π/4)        (Qubit, Col): (2, 17)	  #Neighbors:   2     (11, -) (13, -) 
ID:  13 ([1m[31mX[0m[0m, 0)           (Qubit, Col): (2, 18)	  #Neighbors:   3     (12, -) (14, -) (23, -) 
ID:  14 ([1m[32mZ[0m[0m, π/4)         (Qubit, Col): (2, 19)	  #Neighbors:   2     (13, -) (15, [1m[34mH[0m[0m) 
ID:  15 ([1m[32mZ[0m[0m, 0)           (Qubit, Col): (2, 20)	  #Neighbors:   2     (5, -) (14, [1m[34mH[0m[0m) 
ID:  16 ([1m[32mZ[0m[0m, 0)           (Qubit, Col): (1, 12)	  #Neighbors:   3     (7, -) (17, -) (27, -) 
ID:  17 ([1m[32mZ[0m[0m, 0)           (Qubit, Col): (1, 16)	  #Neighbors:   3     (11, -) (16, -) (18, -) 
ID:  18 ([1m[32mZ[0m[0m, π/4)         (Qubit, Col): (1, 17)	  #Neighbors:   2     (17, -) (19, -) 
ID:  19 ([1m[31mX[0m[0m, 0)           (Qubit, Col): (1, 19)	  #Neighbors:   3     (18, -) (20, -) (24, -) 
ID:  20 ([1m[32mZ[0m[0m, 7π/4)        (Qubit, Col): (1, 20)	  #Neighbors:   2     (19, -) (21, -) 
ID:  21 ([1m[31mX[0m[0m, 0)           (Qubit, Col): (1, 21)	  #Neighbors:   3     (20, -) (26, -) (28, -) 
ID:  22 ([1m[32mZ[0m[0m, 0)           (Qubit, Col): (0, 14)	  #Neighbors:   3     (0, -) (9, -) (23, -) 
ID:  23 ([1m[32mZ[0m[0m, 0)           (Qubit, Col): (0, 18)	  #Neighbors:   3     (13, -) (22, -) (24, -) 
ID:  24 ([1m[32mZ[0m[0m, 0)           (Qubit, Col): (0, 19)	  #Neighbors:   3     (19, -) (23, -) (25, -) 
ID:  25 ([1m[32mZ[0m[0m, π/4)         (Qubit, Col): (0, 20)	  #Neighbors:   2     (24, -) (26, -) 
ID:  26 ([1m[32mZ[0m[0m, 0)           (Qubit, Col): (0, 21)	  #Neighbors:   3     (1, -) (21, -) (25, -) 
ID:  27 ([1m[31mX[0m[0m, π)           (Qubit, Col): (1, 0)	  #Neighbors:   1     (16, -) 
ID:  28 ([1m[31mX[0m[0m, π)           (Qubit, Col): (1, 0)	  #Neighbors:   1     (21, -) 
=======
qsyn> zxgp -v

ID:   0 (●, 0)           (Qubit, Col): (0, 0)	  #Neighbors:   1     (7, -) 
ID:   1 (●, 0)           (Qubit, Col): (0, 11)	  #Neighbors:   1     (26, -) 
ID:   4 (●, 0)           (Qubit, Col): (2, 0)	  #Neighbors:   1     (6, -) 
ID:   5 (●, 0)           (Qubit, Col): (2, 11)	  #Neighbors:   1     (22, -) 
ID:   6 ([1m[33mH[0m[0m, π)           (Qubit, Col): (2, 10)	  #Neighbors:   2     (4, -) (8, -) 
ID:   7 ([1m[32mZ[0m[0m, 0)           (Qubit, Col): (0, 10)	  #Neighbors:   3     (0, -) (8, -) (13, -) 
ID:   8 ([1m[31mX[0m[0m, 0)           (Qubit, Col): (2, 10)	  #Neighbors:   3     (6, -) (7, -) (9, -) 
ID:   9 ([1m[32mZ[0m[0m, -π/4)        (Qubit, Col): (2, 10)	  #Neighbors:   2     (8, -) (11, -) 
ID:  10 ([1m[32mZ[0m[0m, 0)           (Qubit, Col): (1, 10)	  #Neighbors:   3     (11, -) (16, -) (27, -) 
ID:  11 ([1m[31mX[0m[0m, 0)           (Qubit, Col): (2, 10)	  #Neighbors:   3     (9, -) (10, -) (12, -) 
ID:  12 ([1m[32mZ[0m[0m, π/4)         (Qubit, Col): (2, 10)	  #Neighbors:   2     (11, -) (14, -) 
ID:  13 ([1m[32mZ[0m[0m, 0)           (Qubit, Col): (0, 10)	  #Neighbors:   3     (7, -) (14, -) (18, -) 
ID:  14 ([1m[31mX[0m[0m, 0)           (Qubit, Col): (2, 10)	  #Neighbors:   3     (12, -) (13, -) (15, -) 
ID:  15 ([1m[32mZ[0m[0m, -π/4)        (Qubit, Col): (2, 10)	  #Neighbors:   2     (14, -) (17, -) 
ID:  16 ([1m[32mZ[0m[0m, 0)           (Qubit, Col): (1, 10)	  #Neighbors:   3     (10, -) (17, -) (20, -) 
ID:  17 ([1m[31mX[0m[0m, 0)           (Qubit, Col): (2, 10)	  #Neighbors:   3     (15, -) (16, -) (19, -) 
ID:  18 ([1m[32mZ[0m[0m, π/4)         (Qubit, Col): (0, 10)	  #Neighbors:   2     (13, -) (21, -) 
ID:  19 ([1m[32mZ[0m[0m, π/4)         (Qubit, Col): (2, 10)	  #Neighbors:   2     (17, -) (22, -) 
ID:  20 ([1m[32mZ[0m[0m, 0)           (Qubit, Col): (1, 10)	  #Neighbors:   3     (16, -) (21, -) (23, -) 
ID:  21 ([1m[31mX[0m[0m, 0)           (Qubit, Col): (0, 10)	  #Neighbors:   3     (18, -) (20, -) (24, -) 
ID:  22 ([1m[33mH[0m[0m, π)           (Qubit, Col): (2, 10)	  #Neighbors:   2     (5, -) (19, -) 
ID:  23 ([1m[32mZ[0m[0m, π/4)         (Qubit, Col): (1, 10)	  #Neighbors:   2     (20, -) (25, -) 
ID:  24 ([1m[32mZ[0m[0m, -π/4)        (Qubit, Col): (1, 10)	  #Neighbors:   2     (21, -) (26, -) 
ID:  25 ([1m[32mZ[0m[0m, 0)           (Qubit, Col): (1, 10)	  #Neighbors:   3     (23, -) (26, -) (28, -) 
ID:  26 ([1m[31mX[0m[0m, 0)           (Qubit, Col): (0, 10)	  #Neighbors:   3     (1, -) (24, -) (25, -) 
ID:  27 ([1m[31mX[0m[0m, π)           (Qubit, Col): (1, 0)	  #Neighbors:   1     (10, -) 
ID:  28 ([1m[31mX[0m[0m, π)           (Qubit, Col): (1, 0)	  #Neighbors:   1     (25, -) 
>>>>>>> d8e8b8a2
Total #Vertices: 27


qsyn> zxgs -spiderf

qsyn> zxgp -v

<<<<<<< HEAD
ID:   0 (●, 0)           (Qubit, Col): (0, 0)	  #Neighbors:   1     (22, -) 
ID:   1 (●, 0)           (Qubit, Col): (0, 22)	  #Neighbors:   1     (22, -) 
ID:   4 (●, 0)           (Qubit, Col): (2, 0)	  #Neighbors:   1     (6, [1m[34mH[0m[0m) 
ID:   5 (●, 0)           (Qubit, Col): (2, 22)	  #Neighbors:   1     (15, -) 
ID:   6 ([1m[32mZ[0m[0m, 0)           (Qubit, Col): (2, 11)	  #Neighbors:   2     (4, [1m[34mH[0m[0m) (7, -) 
ID:   7 ([1m[31mX[0m[0m, 0)           (Qubit, Col): (2, 12)	  #Neighbors:   3     (6, -) (8, -) (16, -) 
ID:   8 ([1m[32mZ[0m[0m, 7π/4)        (Qubit, Col): (2, 13)	  #Neighbors:   2     (7, -) (9, -) 
ID:   9 ([1m[31mX[0m[0m, 0)           (Qubit, Col): (2, 14)	  #Neighbors:   3     (8, -) (10, -) (22, -) 
ID:  10 ([1m[32mZ[0m[0m, π/4)         (Qubit, Col): (2, 15)	  #Neighbors:   2     (9, -) (11, -) 
ID:  11 ([1m[31mX[0m[0m, 0)           (Qubit, Col): (2, 16)	  #Neighbors:   3     (10, -) (12, -) (16, -) 
ID:  12 ([1m[32mZ[0m[0m, 7π/4)        (Qubit, Col): (2, 17)	  #Neighbors:   2     (11, -) (13, -) 
ID:  13 ([1m[31mX[0m[0m, 0)           (Qubit, Col): (2, 18)	  #Neighbors:   3     (12, -) (14, -) (22, -) 
ID:  14 ([1m[32mZ[0m[0m, π/4)         (Qubit, Col): (2, 19)	  #Neighbors:   2     (13, -) (15, [1m[34mH[0m[0m) 
ID:  15 ([1m[32mZ[0m[0m, 0)           (Qubit, Col): (2, 20)	  #Neighbors:   2     (5, -) (14, [1m[34mH[0m[0m) 
ID:  16 ([1m[32mZ[0m[0m, π/4)         (Qubit, Col): (1, 12)	  #Neighbors:   4     (7, -) (11, -) (19, -) (27, -) 
ID:  19 ([1m[31mX[0m[0m, 0)           (Qubit, Col): (1, 19)	  #Neighbors:   3     (16, -) (20, -) (22, -) 
ID:  20 ([1m[32mZ[0m[0m, 7π/4)        (Qubit, Col): (1, 20)	  #Neighbors:   2     (19, -) (21, -) 
ID:  21 ([1m[31mX[0m[0m, π)           (Qubit, Col): (1, 21)	  #Neighbors:   2     (20, -) (22, -) 
ID:  22 ([1m[32mZ[0m[0m, π/4)         (Qubit, Col): (0, 14)	  #Neighbors:   6     (0, -) (1, -) (9, -) (13, -) (19, -) (21, -) 
ID:  27 ([1m[31mX[0m[0m, π)           (Qubit, Col): (1, 0)	  #Neighbors:   1     (16, -) 
Total #Vertices: 20
=======
ID:   0 (●, 0)           (Qubit, Col): (0, 0)	  #Neighbors:   1     (7, -) 
ID:   1 (●, 0)           (Qubit, Col): (0, 11)	  #Neighbors:   1     (26, -) 
ID:   4 (●, 0)           (Qubit, Col): (2, 0)	  #Neighbors:   1     (8, [1m[34mH[0m[0m) 
ID:   5 (●, 0)           (Qubit, Col): (2, 11)	  #Neighbors:   1     (19, [1m[34mH[0m[0m) 
ID:   7 ([1m[32mZ[0m[0m, π/4)         (Qubit, Col): (0, 10)	  #Neighbors:   4     (0, -) (8, -) (14, -) (21, -) 
ID:   8 ([1m[31mX[0m[0m, 0)           (Qubit, Col): (2, 10)	  #Neighbors:   3     (4, [1m[34mH[0m[0m) (7, -) (9, -) 
ID:   9 ([1m[32mZ[0m[0m, -π/4)        (Qubit, Col): (2, 10)	  #Neighbors:   2     (8, -) (11, -) 
ID:  10 ([1m[32mZ[0m[0m, π/4)         (Qubit, Col): (1, 10)	  #Neighbors:   6     (11, -) (17, -) (21, -) (26, -) (27, -) (28, -) 
ID:  11 ([1m[31mX[0m[0m, 0)           (Qubit, Col): (2, 10)	  #Neighbors:   3     (9, -) (10, -) (12, -) 
ID:  12 ([1m[32mZ[0m[0m, π/4)         (Qubit, Col): (2, 10)	  #Neighbors:   2     (11, -) (14, -) 
ID:  14 ([1m[31mX[0m[0m, 0)           (Qubit, Col): (2, 10)	  #Neighbors:   3     (7, -) (12, -) (15, -) 
ID:  15 ([1m[32mZ[0m[0m, -π/4)        (Qubit, Col): (2, 10)	  #Neighbors:   2     (14, -) (17, -) 
ID:  17 ([1m[31mX[0m[0m, 0)           (Qubit, Col): (2, 10)	  #Neighbors:   3     (10, -) (15, -) (19, -) 
ID:  19 ([1m[32mZ[0m[0m, π/4)         (Qubit, Col): (2, 10)	  #Neighbors:   2     (5, [1m[34mH[0m[0m) (17, -) 
ID:  21 ([1m[31mX[0m[0m, 0)           (Qubit, Col): (0, 10)	  #Neighbors:   3     (7, -) (10, -) (24, -) 
ID:  24 ([1m[32mZ[0m[0m, -π/4)        (Qubit, Col): (1, 10)	  #Neighbors:   2     (21, -) (26, -) 
ID:  26 ([1m[31mX[0m[0m, 0)           (Qubit, Col): (0, 10)	  #Neighbors:   3     (1, -) (10, -) (24, -) 
ID:  27 ([1m[31mX[0m[0m, π)           (Qubit, Col): (1, 0)	  #Neighbors:   1     (10, -) 
ID:  28 ([1m[31mX[0m[0m, π)           (Qubit, Col): (1, 0)	  #Neighbors:   1     (10, -) 
Total #Vertices: 19
>>>>>>> d8e8b8a2


qsyn> zxgs -idr

qsyn> zxgp -v

<<<<<<< HEAD
ID:   0 (●, 0)           (Qubit, Col): (0, 0)	  #Neighbors:   1     (22, -) 
ID:   1 (●, 0)           (Qubit, Col): (0, 22)	  #Neighbors:   1     (22, -) 
ID:   4 (●, 0)           (Qubit, Col): (2, 0)	  #Neighbors:   1     (7, [1m[34mH[0m[0m) 
ID:   5 (●, 0)           (Qubit, Col): (2, 22)	  #Neighbors:   1     (14, [1m[34mH[0m[0m) 
ID:   7 ([1m[31mX[0m[0m, 0)           (Qubit, Col): (2, 12)	  #Neighbors:   3     (4, [1m[34mH[0m[0m) (8, -) (16, -) 
ID:   8 ([1m[32mZ[0m[0m, 7π/4)        (Qubit, Col): (2, 13)	  #Neighbors:   2     (7, -) (9, -) 
ID:   9 ([1m[31mX[0m[0m, 0)           (Qubit, Col): (2, 14)	  #Neighbors:   3     (8, -) (10, -) (22, -) 
ID:  10 ([1m[32mZ[0m[0m, π/4)         (Qubit, Col): (2, 15)	  #Neighbors:   2     (9, -) (11, -) 
ID:  11 ([1m[31mX[0m[0m, 0)           (Qubit, Col): (2, 16)	  #Neighbors:   3     (10, -) (12, -) (16, -) 
ID:  12 ([1m[32mZ[0m[0m, 7π/4)        (Qubit, Col): (2, 17)	  #Neighbors:   2     (11, -) (13, -) 
ID:  13 ([1m[31mX[0m[0m, 0)           (Qubit, Col): (2, 18)	  #Neighbors:   3     (12, -) (14, -) (22, -) 
ID:  14 ([1m[32mZ[0m[0m, π/4)         (Qubit, Col): (2, 19)	  #Neighbors:   2     (5, [1m[34mH[0m[0m) (13, -) 
ID:  16 ([1m[32mZ[0m[0m, π/4)         (Qubit, Col): (1, 12)	  #Neighbors:   4     (7, -) (11, -) (19, -) (27, -) 
ID:  19 ([1m[31mX[0m[0m, 0)           (Qubit, Col): (1, 19)	  #Neighbors:   3     (16, -) (20, -) (22, -) 
ID:  20 ([1m[32mZ[0m[0m, 7π/4)        (Qubit, Col): (1, 20)	  #Neighbors:   2     (19, -) (21, -) 
ID:  21 ([1m[31mX[0m[0m, π)           (Qubit, Col): (1, 21)	  #Neighbors:   2     (20, -) (22, -) 
ID:  22 ([1m[32mZ[0m[0m, π/4)         (Qubit, Col): (0, 14)	  #Neighbors:   6     (0, -) (1, -) (9, -) (13, -) (19, -) (21, -) 
ID:  27 ([1m[31mX[0m[0m, π)           (Qubit, Col): (1, 0)	  #Neighbors:   1     (16, -) 
Total #Vertices: 18
=======
ID:   0 (●, 0)           (Qubit, Col): (0, 0)	  #Neighbors:   1     (7, -) 
ID:   1 (●, 0)           (Qubit, Col): (0, 11)	  #Neighbors:   1     (26, -) 
ID:   4 (●, 0)           (Qubit, Col): (2, 0)	  #Neighbors:   1     (8, [1m[34mH[0m[0m) 
ID:   5 (●, 0)           (Qubit, Col): (2, 11)	  #Neighbors:   1     (19, [1m[34mH[0m[0m) 
ID:   7 ([1m[32mZ[0m[0m, π/4)         (Qubit, Col): (0, 10)	  #Neighbors:   4     (0, -) (8, -) (14, -) (21, -) 
ID:   8 ([1m[31mX[0m[0m, 0)           (Qubit, Col): (2, 10)	  #Neighbors:   3     (4, [1m[34mH[0m[0m) (7, -) (9, -) 
ID:   9 ([1m[32mZ[0m[0m, -π/4)        (Qubit, Col): (2, 10)	  #Neighbors:   2     (8, -) (11, -) 
ID:  10 ([1m[32mZ[0m[0m, π/4)         (Qubit, Col): (1, 10)	  #Neighbors:   6     (11, -) (17, -) (21, -) (26, -) (27, -) (28, -) 
ID:  11 ([1m[31mX[0m[0m, 0)           (Qubit, Col): (2, 10)	  #Neighbors:   3     (9, -) (10, -) (12, -) 
ID:  12 ([1m[32mZ[0m[0m, π/4)         (Qubit, Col): (2, 10)	  #Neighbors:   2     (11, -) (14, -) 
ID:  14 ([1m[31mX[0m[0m, 0)           (Qubit, Col): (2, 10)	  #Neighbors:   3     (7, -) (12, -) (15, -) 
ID:  15 ([1m[32mZ[0m[0m, -π/4)        (Qubit, Col): (2, 10)	  #Neighbors:   2     (14, -) (17, -) 
ID:  17 ([1m[31mX[0m[0m, 0)           (Qubit, Col): (2, 10)	  #Neighbors:   3     (10, -) (15, -) (19, -) 
ID:  19 ([1m[32mZ[0m[0m, π/4)         (Qubit, Col): (2, 10)	  #Neighbors:   2     (5, [1m[34mH[0m[0m) (17, -) 
ID:  21 ([1m[31mX[0m[0m, 0)           (Qubit, Col): (0, 10)	  #Neighbors:   3     (7, -) (10, -) (24, -) 
ID:  24 ([1m[32mZ[0m[0m, -π/4)        (Qubit, Col): (1, 10)	  #Neighbors:   2     (21, -) (26, -) 
ID:  26 ([1m[31mX[0m[0m, 0)           (Qubit, Col): (0, 10)	  #Neighbors:   3     (1, -) (10, -) (24, -) 
ID:  27 ([1m[31mX[0m[0m, π)           (Qubit, Col): (1, 0)	  #Neighbors:   1     (10, -) 
ID:  28 ([1m[31mX[0m[0m, π)           (Qubit, Col): (1, 0)	  #Neighbors:   1     (10, -) 
Total #Vertices: 19
>>>>>>> d8e8b8a2


qsyn> zxgs -tog

qsyn> verb 9
Note: verbose level is set to 9

qsyn> zxgs -pivotg
Hadamard Rule                 
=> 0 iterations.

Pivot Gadget Rule             
> match...

-----------

Edge 0: 5 14

-----------

Edge 0: 7 16
(1) type pass
(2) phase pass

-----------

Edge 0: 7 8
(1) type pass
(2) phase pass

-----------

Edge 0: 8 9
(1) type pass
(2) phase pass
(3) good match
Both vertices are both interior: 9 8

-----------

Edge 0: 11 12
(1) type pass
(2) phase pass
(3) good match
Both vertices are both interior: 11 12

-----------

Edge 0: 19 20
(1) type pass
(2) phase pass
(3) good match
Both vertices are both interior: 19 20

Iteration 1:
>>>
Add vertex ([1m[32mZ[0m[0m) 29
Add vertex ([1m[32mZ[0m[0m) 30
Add edge (29, 30)
Add edge (8, 30)
Add vertex ([1m[32mZ[0m[0m) 31
Add vertex ([1m[32mZ[0m[0m) 32
Add edge (31, 32)
Add edge (12, 32)
Add vertex ([1m[32mZ[0m[0m) 33
Add vertex ([1m[32mZ[0m[0m) 34
Add edge (33, 34)
Add edge (20, 34)
> rewrite...
vs: 9	vt: 8
> rewrite...
vs: 11	vt: 12
> rewrite...
vs: 19	vt: 20
Add edge (7, 10)
Add edge (10, 30)
Add edge (7, 22)
Add edge (22, 30)
Add edge (10, 13)
Add edge (10, 32)
Add edge (13, 16)
Add edge (16, 32)
Add edge (16, 21)
Add edge (16, 34)
Note: Hopf edge; cancelling out with existing edge (21, 22)...
Add edge (22, 34)
Remove ID: 8
Remove ID: 9
Remove ID: 12
Remove ID: 11
Remove ID: 19
Remove ID: 20
<<<
> match...

-----------

Edge 0: 5 14

-----------

Edge 0: 7 16
(1) type pass
(2) phase pass

-----------

Edge 0: 7 10
(1) type pass
(2) phase pass

-----------

Edge 0: 7 22
(1) type pass
(2) phase pass

-----------

Edge 0: 10 30
(1) type pass
(2) phase pass

-----------

Edge 0: 10 13
(1) type pass
(2) phase pass
(3) good match
Both vertices are both interior: 13 10

-----------

Edge 0: 33 34
(1) type pass
(2) phase pass

Iteration 2:
>>>
Add vertex ([1m[32mZ[0m[0m) 35
Add vertex ([1m[32mZ[0m[0m) 36
Add edge (35, 36)
Add edge (10, 36)
> rewrite...
vs: 13	vt: 10
Add edge (7, 14)
Add edge (14, 30)
Add edge (14, 32)
Add edge (14, 36)
Note: Hopf edge; cancelling out with existing edge (7, 16)...
Add edge (16, 30)
Note: Hopf edge; cancelling out with existing edge (16, 32)...
Add edge (16, 36)
Note: Hopf edge; cancelling out with existing edge (7, 22)...
Note: Hopf edge; cancelling out with existing edge (22, 30)...
Add edge (22, 32)
Add edge (22, 36)
Remove ID: 13
Remove ID: 10
<<<
> match...

-----------

Edge 0: 5 14

-----------

Edge 0: 7 14
(1) type pass
(2) phase pass

-----------

Edge 0: 14 30
(1) type pass
(2) phase pass

-----------

Edge 0: 14 32
(1) type pass
(2) phase pass

-----------

Edge 0: 14 36
(1) type pass
(2) phase pass

-----------

Edge 0: 16 27
(1) type pass
(2) phase pass
(3) good match
Both vertices are both interior: 27 16

Iteration 3:
>>>
Add vertex ([1m[32mZ[0m[0m) 37
Add vertex ([1m[32mZ[0m[0m) 38
Add edge (37, 38)
Add edge (16, 38)
> rewrite...
vs: 27	vt: 16
Remove ID: 27
Remove ID: 16
Remove ID: 21
<<<
> match...

-----------

Edge 0: 5 14

-----------

Edge 0: 7 14
(1) type pass
(2) phase pass

-----------

Edge 0: 14 30
(1) type pass
(2) phase pass

-----------

Edge 0: 14 32
(1) type pass
(2) phase pass

-----------

Edge 0: 14 36
(1) type pass
(2) phase pass

-----------

Edge 0: 22 34
(1) type pass
(2) phase pass

-----------

Edge 0: 37 38
(1) type pass
(2) phase pass
=> 3 iterations.
  1) 3 matches
  2) 1 matches
  3) 1 matches

Pivot Gadget Rule
# 17 vertices, 16 edges, 7 T-gates, Density = 5.29412 -> Stop:0


qsyn> zxgp -v

<<<<<<< HEAD
ID:   0 (●, 0)           (Qubit, Col): (0, 0)	  #Neighbors:   1     (22, -) 
ID:   1 (●, 0)           (Qubit, Col): (0, 22)	  #Neighbors:   1     (22, -) 
ID:   4 (●, 0)           (Qubit, Col): (2, 0)	  #Neighbors:   1     (7, -) 
ID:   5 (●, 0)           (Qubit, Col): (2, 22)	  #Neighbors:   1     (14, [1m[34mH[0m[0m) 
ID:   7 ([1m[32mZ[0m[0m, 0)           (Qubit, Col): (2, 12)	  #Neighbors:   2     (4, -) (14, [1m[34mH[0m[0m) 
ID:  14 ([1m[32mZ[0m[0m, π/4)         (Qubit, Col): (2, 19)	  #Neighbors:   5     (5, [1m[34mH[0m[0m) (7, [1m[34mH[0m[0m) (30, [1m[34mH[0m[0m) (32, [1m[34mH[0m[0m) (36, [1m[34mH[0m[0m) 
ID:  22 ([1m[32mZ[0m[0m, π/4)         (Qubit, Col): (0, 14)	  #Neighbors:   5     (0, -) (1, -) (32, [1m[34mH[0m[0m) (34, [1m[34mH[0m[0m) (36, [1m[34mH[0m[0m) 
ID:  29 ([1m[32mZ[0m[0m, 7π/4)        (Qubit, Col): (-2, 13)	  #Neighbors:   1     (30, [1m[34mH[0m[0m) 
ID:  30 ([1m[32mZ[0m[0m, π)           (Qubit, Col): (-1, 13)	  #Neighbors:   2     (14, [1m[34mH[0m[0m) (29, [1m[34mH[0m[0m) 
ID:  31 ([1m[32mZ[0m[0m, 7π/4)        (Qubit, Col): (-2, 17)	  #Neighbors:   1     (32, [1m[34mH[0m[0m) 
ID:  32 ([1m[32mZ[0m[0m, 0)           (Qubit, Col): (-1, 17)	  #Neighbors:   3     (14, [1m[34mH[0m[0m) (22, [1m[34mH[0m[0m) (31, [1m[34mH[0m[0m) 
ID:  33 ([1m[32mZ[0m[0m, 7π/4)        (Qubit, Col): (-2, 20)	  #Neighbors:   1     (34, [1m[34mH[0m[0m) 
ID:  34 ([1m[32mZ[0m[0m, π)           (Qubit, Col): (-1, 20)	  #Neighbors:   2     (22, [1m[34mH[0m[0m) (33, [1m[34mH[0m[0m) 
ID:  35 ([1m[32mZ[0m[0m, π/4)         (Qubit, Col): (-2, 15)	  #Neighbors:   1     (36, [1m[34mH[0m[0m) 
ID:  36 ([1m[32mZ[0m[0m, π)           (Qubit, Col): (-1, 15)	  #Neighbors:   3     (14, [1m[34mH[0m[0m) (22, [1m[34mH[0m[0m) (35, [1m[34mH[0m[0m) 
ID:  37 ([1m[32mZ[0m[0m, π/4)         (Qubit, Col): (-2, 12)	  #Neighbors:   1     (38, [1m[34mH[0m[0m) 
ID:  38 ([1m[32mZ[0m[0m, π)           (Qubit, Col): (-1, 12)	  #Neighbors:   1     (37, [1m[34mH[0m[0m) 
Total #Vertices: 17
=======
ID:   0 (●, 0)           (Qubit, Col): (0, 0)	  #Neighbors:   1     (7, -) 
ID:   1 (●, 0)           (Qubit, Col): (0, 11)	  #Neighbors:   1     (26, [1m[34mH[0m[0m) 
ID:   4 (●, 0)           (Qubit, Col): (2, 0)	  #Neighbors:   1     (8, -) 
ID:   5 (●, 0)           (Qubit, Col): (2, 11)	  #Neighbors:   1     (19, [1m[34mH[0m[0m) 
ID:   7 ([1m[32mZ[0m[0m, π/4)         (Qubit, Col): (0, 10)	  #Neighbors:   5     (0, -) (26, [1m[34mH[0m[0m) (30, [1m[34mH[0m[0m) (34, [1m[34mH[0m[0m) (38, [1m[34mH[0m[0m) 
ID:   8 ([1m[32mZ[0m[0m, 0)           (Qubit, Col): (2, 10)	  #Neighbors:   2     (4, -) (19, [1m[34mH[0m[0m) 
ID:  19 ([1m[32mZ[0m[0m, π/4)         (Qubit, Col): (2, 10)	  #Neighbors:   5     (5, [1m[34mH[0m[0m) (8, [1m[34mH[0m[0m) (30, [1m[34mH[0m[0m) (32, [1m[34mH[0m[0m) (38, [1m[34mH[0m[0m) 
ID:  26 ([1m[32mZ[0m[0m, 0)           (Qubit, Col): (0, 10)	  #Neighbors:   2     (1, [1m[34mH[0m[0m) (7, [1m[34mH[0m[0m) 
ID:  29 ([1m[32mZ[0m[0m, -π/4)        (Qubit, Col): (-2, 10)	  #Neighbors:   1     (30, [1m[34mH[0m[0m) 
ID:  30 ([1m[32mZ[0m[0m, 0)           (Qubit, Col): (-1, 10)	  #Neighbors:   3     (7, [1m[34mH[0m[0m) (19, [1m[34mH[0m[0m) (29, [1m[34mH[0m[0m) 
ID:  31 ([1m[32mZ[0m[0m, -π/4)        (Qubit, Col): (-2, 10)	  #Neighbors:   1     (32, [1m[34mH[0m[0m) 
ID:  32 ([1m[32mZ[0m[0m, π)           (Qubit, Col): (-1, 10)	  #Neighbors:   2     (19, [1m[34mH[0m[0m) (31, [1m[34mH[0m[0m) 
ID:  33 ([1m[32mZ[0m[0m, -π/4)        (Qubit, Col): (-2, 10)	  #Neighbors:   1     (34, [1m[34mH[0m[0m) 
ID:  34 ([1m[32mZ[0m[0m, π)           (Qubit, Col): (-1, 10)	  #Neighbors:   2     (7, [1m[34mH[0m[0m) (33, [1m[34mH[0m[0m) 
ID:  35 ([1m[32mZ[0m[0m, π/4)         (Qubit, Col): (-2, 10)	  #Neighbors:   1     (36, [1m[34mH[0m[0m) 
ID:  36 ([1m[32mZ[0m[0m, π)           (Qubit, Col): (-1, 10)	  #Neighbors:   1     (35, [1m[34mH[0m[0m) 
ID:  37 ([1m[32mZ[0m[0m, π/4)         (Qubit, Col): (-2, 10)	  #Neighbors:   1     (38, [1m[34mH[0m[0m) 
ID:  38 ([1m[32mZ[0m[0m, π)           (Qubit, Col): (-1, 10)	  #Neighbors:   3     (7, [1m[34mH[0m[0m) (19, [1m[34mH[0m[0m) (37, [1m[34mH[0m[0m) 
Total #Vertices: 18
>>>>>>> d8e8b8a2


qsyn> zxgs -idr
Hadamard Rule                 
=> 0 iterations.

Identity Removal Rule         

Iteration 1:
>>>
Add edge (4, 14)
Remove ID: 7
<<<
=> 1 iterations.
  1) 1 matches

Identity Removal Rule
# 16 vertices, 15 edges, 7 T-gates, Density = 5.375 -> Stop:0


qsyn> zxgp -v

<<<<<<< HEAD
ID:   0 (●, 0)           (Qubit, Col): (0, 0)	  #Neighbors:   1     (22, -) 
ID:   1 (●, 0)           (Qubit, Col): (0, 22)	  #Neighbors:   1     (22, -) 
ID:   4 (●, 0)           (Qubit, Col): (2, 0)	  #Neighbors:   1     (14, [1m[34mH[0m[0m) 
ID:   5 (●, 0)           (Qubit, Col): (2, 22)	  #Neighbors:   1     (14, [1m[34mH[0m[0m) 
ID:  14 ([1m[32mZ[0m[0m, π/4)         (Qubit, Col): (2, 19)	  #Neighbors:   5     (4, [1m[34mH[0m[0m) (5, [1m[34mH[0m[0m) (30, [1m[34mH[0m[0m) (32, [1m[34mH[0m[0m) (36, [1m[34mH[0m[0m) 
ID:  22 ([1m[32mZ[0m[0m, π/4)         (Qubit, Col): (0, 14)	  #Neighbors:   5     (0, -) (1, -) (32, [1m[34mH[0m[0m) (34, [1m[34mH[0m[0m) (36, [1m[34mH[0m[0m) 
ID:  29 ([1m[32mZ[0m[0m, 7π/4)        (Qubit, Col): (-2, 13)	  #Neighbors:   1     (30, [1m[34mH[0m[0m) 
ID:  30 ([1m[32mZ[0m[0m, π)           (Qubit, Col): (-1, 13)	  #Neighbors:   2     (14, [1m[34mH[0m[0m) (29, [1m[34mH[0m[0m) 
ID:  31 ([1m[32mZ[0m[0m, 7π/4)        (Qubit, Col): (-2, 17)	  #Neighbors:   1     (32, [1m[34mH[0m[0m) 
ID:  32 ([1m[32mZ[0m[0m, 0)           (Qubit, Col): (-1, 17)	  #Neighbors:   3     (14, [1m[34mH[0m[0m) (22, [1m[34mH[0m[0m) (31, [1m[34mH[0m[0m) 
ID:  33 ([1m[32mZ[0m[0m, 7π/4)        (Qubit, Col): (-2, 20)	  #Neighbors:   1     (34, [1m[34mH[0m[0m) 
ID:  34 ([1m[32mZ[0m[0m, π)           (Qubit, Col): (-1, 20)	  #Neighbors:   2     (22, [1m[34mH[0m[0m) (33, [1m[34mH[0m[0m) 
ID:  35 ([1m[32mZ[0m[0m, π/4)         (Qubit, Col): (-2, 15)	  #Neighbors:   1     (36, [1m[34mH[0m[0m) 
ID:  36 ([1m[32mZ[0m[0m, π)           (Qubit, Col): (-1, 15)	  #Neighbors:   3     (14, [1m[34mH[0m[0m) (22, [1m[34mH[0m[0m) (35, [1m[34mH[0m[0m) 
ID:  37 ([1m[32mZ[0m[0m, π/4)         (Qubit, Col): (-2, 12)	  #Neighbors:   1     (38, [1m[34mH[0m[0m) 
ID:  38 ([1m[32mZ[0m[0m, π)           (Qubit, Col): (-1, 12)	  #Neighbors:   1     (37, [1m[34mH[0m[0m) 
=======
ID:   0 (●, 0)           (Qubit, Col): (0, 0)	  #Neighbors:   1     (7, -) 
ID:   1 (●, 0)           (Qubit, Col): (0, 11)	  #Neighbors:   1     (7, -) 
ID:   4 (●, 0)           (Qubit, Col): (2, 0)	  #Neighbors:   1     (19, [1m[34mH[0m[0m) 
ID:   5 (●, 0)           (Qubit, Col): (2, 11)	  #Neighbors:   1     (19, [1m[34mH[0m[0m) 
ID:   7 ([1m[32mZ[0m[0m, π/4)         (Qubit, Col): (0, 10)	  #Neighbors:   5     (0, -) (1, -) (30, [1m[34mH[0m[0m) (34, [1m[34mH[0m[0m) (38, [1m[34mH[0m[0m) 
ID:  19 ([1m[32mZ[0m[0m, π/4)         (Qubit, Col): (2, 10)	  #Neighbors:   5     (4, [1m[34mH[0m[0m) (5, [1m[34mH[0m[0m) (30, [1m[34mH[0m[0m) (32, [1m[34mH[0m[0m) (38, [1m[34mH[0m[0m) 
ID:  29 ([1m[32mZ[0m[0m, -π/4)        (Qubit, Col): (-2, 10)	  #Neighbors:   1     (30, [1m[34mH[0m[0m) 
ID:  30 ([1m[32mZ[0m[0m, 0)           (Qubit, Col): (-1, 10)	  #Neighbors:   3     (7, [1m[34mH[0m[0m) (19, [1m[34mH[0m[0m) (29, [1m[34mH[0m[0m) 
ID:  31 ([1m[32mZ[0m[0m, -π/4)        (Qubit, Col): (-2, 10)	  #Neighbors:   1     (32, [1m[34mH[0m[0m) 
ID:  32 ([1m[32mZ[0m[0m, π)           (Qubit, Col): (-1, 10)	  #Neighbors:   2     (19, [1m[34mH[0m[0m) (31, [1m[34mH[0m[0m) 
ID:  33 ([1m[32mZ[0m[0m, -π/4)        (Qubit, Col): (-2, 10)	  #Neighbors:   1     (34, [1m[34mH[0m[0m) 
ID:  34 ([1m[32mZ[0m[0m, π)           (Qubit, Col): (-1, 10)	  #Neighbors:   2     (7, [1m[34mH[0m[0m) (33, [1m[34mH[0m[0m) 
ID:  35 ([1m[32mZ[0m[0m, π/4)         (Qubit, Col): (-2, 10)	  #Neighbors:   1     (36, [1m[34mH[0m[0m) 
ID:  36 ([1m[32mZ[0m[0m, π)           (Qubit, Col): (-1, 10)	  #Neighbors:   1     (35, [1m[34mH[0m[0m) 
ID:  37 ([1m[32mZ[0m[0m, π/4)         (Qubit, Col): (-2, 10)	  #Neighbors:   1     (38, [1m[34mH[0m[0m) 
ID:  38 ([1m[32mZ[0m[0m, π)           (Qubit, Col): (-1, 10)	  #Neighbors:   3     (7, [1m[34mH[0m[0m) (19, [1m[34mH[0m[0m) (37, [1m[34mH[0m[0m) 
>>>>>>> d8e8b8a2
Total #Vertices: 16


qsyn> zx2ts
Traverse and build the tensor... 
<<<<<<< HEAD
Topological order from first input: 0 22 32 14 4 36 35 30 29 5 31 34 33 1 
=======
Topological order from first input: 0 7 34 33 38 37 19 5 30 29 32 31 4 1 
>>>>>>> d8e8b8a2
Size of topological order: 14
> Mapping vertex 0 (●): New Subgraph
  - Current frontiers: 
    0--22 (-) axis id: 1
> Mapping vertex 22 ([1m[32mZ[0m[0m): Tensordot
  - Current frontiers: 
<<<<<<< HEAD
    1--22 (-) axis id: 1
    22--34 ([1m[34mH[0m[0m) axis id: 2
    22--32 ([1m[34mH[0m[0m) axis id: 3
    22--36 ([1m[34mH[0m[0m) axis id: 4
> Mapping vertex 32 ([1m[32mZ[0m[0m): Tensordot
=======
    7--30 ([1m[34mH[0m[0m) axis id: 1
    7--34 ([1m[34mH[0m[0m) axis id: 2
    7--38 ([1m[34mH[0m[0m) axis id: 3
    1--7 (-) axis id: 4
> Mapping vertex 34 ([1m[32mZ[0m[0m): Tensordot
>>>>>>> d8e8b8a2
  - Current frontiers: 
    1--22 (-) axis id: 1
    22--34 ([1m[34mH[0m[0m) axis id: 2
    22--36 ([1m[34mH[0m[0m) axis id: 3
    31--32 ([1m[34mH[0m[0m) axis id: 4
    14--32 ([1m[34mH[0m[0m) axis id: 5
> Mapping vertex 14 ([1m[32mZ[0m[0m): Tensordot
  - Current frontiers: 
<<<<<<< HEAD
    1--22 (-) axis id: 1
    22--34 ([1m[34mH[0m[0m) axis id: 2
    22--36 ([1m[34mH[0m[0m) axis id: 3
    31--32 ([1m[34mH[0m[0m) axis id: 4
    5--14 ([1m[34mH[0m[0m) axis id: 5
    14--30 ([1m[34mH[0m[0m) axis id: 6
    14--36 ([1m[34mH[0m[0m) axis id: 7
    4--14 ([1m[34mH[0m[0m) axis id: 8
> Mapping vertex 4 (●): Boundary Node
  - Current frontiers: 
    1--22 (-) axis id: 1
    22--34 ([1m[34mH[0m[0m) axis id: 2
    22--36 ([1m[34mH[0m[0m) axis id: 3
    31--32 ([1m[34mH[0m[0m) axis id: 4
    5--14 ([1m[34mH[0m[0m) axis id: 5
    14--30 ([1m[34mH[0m[0m) axis id: 6
    14--36 ([1m[34mH[0m[0m) axis id: 7
    4--14 ([1m[34mH[0m[0m) axis id: 8
> Mapping vertex 36 ([1m[32mZ[0m[0m): Tensordot
  - Current frontiers: 
    1--22 (-) axis id: 1
    22--34 ([1m[34mH[0m[0m) axis id: 2
    31--32 ([1m[34mH[0m[0m) axis id: 3
    5--14 ([1m[34mH[0m[0m) axis id: 4
    14--30 ([1m[34mH[0m[0m) axis id: 5
    4--14 ([1m[34mH[0m[0m) axis id: 6
    35--36 ([1m[34mH[0m[0m) axis id: 7
> Mapping vertex 35 ([1m[32mZ[0m[0m): Tensordot
  - Current frontiers: 
    1--22 (-) axis id: 1
    22--34 ([1m[34mH[0m[0m) axis id: 2
    31--32 ([1m[34mH[0m[0m) axis id: 3
    5--14 ([1m[34mH[0m[0m) axis id: 4
    14--30 ([1m[34mH[0m[0m) axis id: 5
    4--14 ([1m[34mH[0m[0m) axis id: 6
> Mapping vertex 30 ([1m[32mZ[0m[0m): Tensordot
  - Current frontiers: 
    1--22 (-) axis id: 1
    22--34 ([1m[34mH[0m[0m) axis id: 2
    31--32 ([1m[34mH[0m[0m) axis id: 3
    5--14 ([1m[34mH[0m[0m) axis id: 4
    4--14 ([1m[34mH[0m[0m) axis id: 5
    29--30 ([1m[34mH[0m[0m) axis id: 6
> Mapping vertex 29 ([1m[32mZ[0m[0m): Tensordot
  - Current frontiers: 
    1--22 (-) axis id: 1
    22--34 ([1m[34mH[0m[0m) axis id: 2
    31--32 ([1m[34mH[0m[0m) axis id: 3
    5--14 ([1m[34mH[0m[0m) axis id: 4
    4--14 ([1m[34mH[0m[0m) axis id: 5
> Mapping vertex 5 (●): Boundary Node
  - Current frontiers: 
    1--22 (-) axis id: 1
    22--34 ([1m[34mH[0m[0m) axis id: 2
    31--32 ([1m[34mH[0m[0m) axis id: 3
    5--14 ([1m[34mH[0m[0m) axis id: 5
    4--14 ([1m[34mH[0m[0m) axis id: 4
> Mapping vertex 31 ([1m[32mZ[0m[0m): Tensordot
  - Current frontiers: 
    1--22 (-) axis id: 1
    22--34 ([1m[34mH[0m[0m) axis id: 2
    5--14 ([1m[34mH[0m[0m) axis id: 4
    4--14 ([1m[34mH[0m[0m) axis id: 3
> Mapping vertex 34 ([1m[32mZ[0m[0m): Tensordot
  - Current frontiers: 
    1--22 (-) axis id: 1
    5--14 ([1m[34mH[0m[0m) axis id: 3
    4--14 ([1m[34mH[0m[0m) axis id: 2
    33--34 ([1m[34mH[0m[0m) axis id: 4
> Mapping vertex 33 ([1m[32mZ[0m[0m): Tensordot
  - Current frontiers: 
    1--22 (-) axis id: 1
    5--14 ([1m[34mH[0m[0m) axis id: 3
    4--14 ([1m[34mH[0m[0m) axis id: 2
> Mapping vertex 1 (●): Boundary Node
  - Current frontiers: 
    1--22 (-) axis id: 1
    5--14 ([1m[34mH[0m[0m) axis id: 3
    4--14 ([1m[34mH[0m[0m) axis id: 2
=======
    7--30 ([1m[34mH[0m[0m) axis id: 1
    7--38 ([1m[34mH[0m[0m) axis id: 2
    1--7 (-) axis id: 3
> Mapping vertex 38 ([1m[32mZ[0m[0m): Tensordot
  - Current frontiers: 
    7--30 ([1m[34mH[0m[0m) axis id: 1
    1--7 (-) axis id: 2
    37--38 ([1m[34mH[0m[0m) axis id: 3
    19--38 ([1m[34mH[0m[0m) axis id: 4
> Mapping vertex 37 ([1m[32mZ[0m[0m): Tensordot
  - Current frontiers: 
    7--30 ([1m[34mH[0m[0m) axis id: 1
    1--7 (-) axis id: 2
    19--38 ([1m[34mH[0m[0m) axis id: 3
> Mapping vertex 19 ([1m[32mZ[0m[0m): Tensordot
  - Current frontiers: 
    7--30 ([1m[34mH[0m[0m) axis id: 1
    1--7 (-) axis id: 2
    5--19 ([1m[34mH[0m[0m) axis id: 3
    19--30 ([1m[34mH[0m[0m) axis id: 4
    19--32 ([1m[34mH[0m[0m) axis id: 5
    4--19 ([1m[34mH[0m[0m) axis id: 6
> Mapping vertex 5 (●): Boundary Node
  - Current frontiers: 
    7--30 ([1m[34mH[0m[0m) axis id: 1
    1--7 (-) axis id: 2
    5--19 ([1m[34mH[0m[0m) axis id: 6
    19--30 ([1m[34mH[0m[0m) axis id: 3
    19--32 ([1m[34mH[0m[0m) axis id: 4
    4--19 ([1m[34mH[0m[0m) axis id: 5
> Mapping vertex 30 ([1m[32mZ[0m[0m): Tensordot
  - Current frontiers: 
    1--7 (-) axis id: 1
    5--19 ([1m[34mH[0m[0m) axis id: 4
    19--32 ([1m[34mH[0m[0m) axis id: 2
    4--19 ([1m[34mH[0m[0m) axis id: 3
    29--30 ([1m[34mH[0m[0m) axis id: 5
> Mapping vertex 29 ([1m[32mZ[0m[0m): Tensordot
  - Current frontiers: 
    1--7 (-) axis id: 1
    5--19 ([1m[34mH[0m[0m) axis id: 4
    19--32 ([1m[34mH[0m[0m) axis id: 2
    4--19 ([1m[34mH[0m[0m) axis id: 3
> Mapping vertex 32 ([1m[32mZ[0m[0m): Tensordot
  - Current frontiers: 
    1--7 (-) axis id: 1
    5--19 ([1m[34mH[0m[0m) axis id: 3
    4--19 ([1m[34mH[0m[0m) axis id: 2
    31--32 ([1m[34mH[0m[0m) axis id: 4
> Mapping vertex 31 ([1m[32mZ[0m[0m): Tensordot
  - Current frontiers: 
    1--7 (-) axis id: 1
    5--19 ([1m[34mH[0m[0m) axis id: 3
    4--19 ([1m[34mH[0m[0m) axis id: 2
> Mapping vertex 4 (●): Boundary Node
  - Current frontiers: 
    1--7 (-) axis id: 1
    5--19 ([1m[34mH[0m[0m) axis id: 2
    4--19 ([1m[34mH[0m[0m) axis id: 3
> Mapping vertex 1 (●): Boundary Node
  - Current frontiers: 
    1--7 (-) axis id: 1
    5--19 ([1m[34mH[0m[0m) axis id: 2
    4--19 ([1m[34mH[0m[0m) axis id: 3
>>>>>>> d8e8b8a2
Successfully added Tensor 1
Input  axis ids: 0 3
Output axis ids: 1 2
Stored the resulting tensor as tensor id 1

<<<<<<< HEAD
qsyn> tsp 1
{{ 7.071068e-01-7.071068e-01i, -1.232595e-32-6.601426e-17i,
   0.000000e+00+0.000000e+00i,  0.000000e+00+0.000000e+00i},
 {-1.232595e-32-6.601426e-17i,  7.071068e-01-7.071068e-01i,
   0.000000e+00+0.000000e+00i,  0.000000e+00+0.000000e+00i},
 { 0.000000e+00+0.000000e+00i,  0.000000e+00+0.000000e+00i,
  -1.827915e-16+9.335826e-17i,  7.071068e-01-7.071068e-01i},
 { 0.000000e+00+0.000000e+00i,  0.000000e+00+0.000000e+00i,
   7.071068e-01-7.071068e-01i, -1.827915e-16+9.335826e-17i}}
#Dim:    2	Info: ZX 0

=======
>>>>>>> d8e8b8a2
qsyn> tseq 0 1
[1m[32mEquivalent[0m[0m
- Global Norm : 0.707107
- Global Phase: -π/4

qsyn> qq -f
<|MERGE_RESOLUTION|>--- conflicted
+++ resolved
@@ -13,18 +13,6 @@
 Traverse and build the tensor... 
 Successfully added Tensor 0
 Stored the resulting tensor as tensor id 0
-
-<<<<<<< HEAD
-qsyn> tsp 0
-{{ 1.414214e+00-9.420555e-16i,  1.077541e-16+7.850462e-17i,
-   0.000000e+00+0.000000e+00i,  0.000000e+00+0.000000e+00i},
- { 1.077541e-16+7.850462e-17i,  1.414214e+00-9.420555e-16i,
-   0.000000e+00+0.000000e+00i,  0.000000e+00+0.000000e+00i},
- { 0.000000e+00+0.000000e+00i,  0.000000e+00+0.000000e+00i,
-   1.077541e-16-1.177569e-16i,  1.414214e+00-7.457939e-16i},
- { 0.000000e+00+0.000000e+00i,  0.000000e+00+0.000000e+00i,
-   1.414214e+00-7.457939e-16i,  1.077541e-16-1.177569e-16i}}
-#Dim:    2	Info: ZX 0
 
 qsyn> zxgp -v
 
@@ -34,11 +22,11 @@
 ID:   5 (●, 0)           (Qubit, Col): (2, 22)	  #Neighbors:   1     (15, -) 
 ID:   6 ([1m[32mZ[0m[0m, 0)           (Qubit, Col): (2, 11)	  #Neighbors:   2     (4, [1m[34mH[0m[0m) (7, -) 
 ID:   7 ([1m[31mX[0m[0m, 0)           (Qubit, Col): (2, 12)	  #Neighbors:   3     (6, -) (8, -) (16, -) 
-ID:   8 ([1m[32mZ[0m[0m, 7π/4)        (Qubit, Col): (2, 13)	  #Neighbors:   2     (7, -) (9, -) 
+ID:   8 ([1m[32mZ[0m[0m, -π/4)        (Qubit, Col): (2, 13)	  #Neighbors:   2     (7, -) (9, -) 
 ID:   9 ([1m[31mX[0m[0m, 0)           (Qubit, Col): (2, 14)	  #Neighbors:   3     (8, -) (10, -) (22, -) 
 ID:  10 ([1m[32mZ[0m[0m, π/4)         (Qubit, Col): (2, 15)	  #Neighbors:   2     (9, -) (11, -) 
 ID:  11 ([1m[31mX[0m[0m, 0)           (Qubit, Col): (2, 16)	  #Neighbors:   3     (10, -) (12, -) (17, -) 
-ID:  12 ([1m[32mZ[0m[0m, 7π/4)        (Qubit, Col): (2, 17)	  #Neighbors:   2     (11, -) (13, -) 
+ID:  12 ([1m[32mZ[0m[0m, -π/4)        (Qubit, Col): (2, 17)	  #Neighbors:   2     (11, -) (13, -) 
 ID:  13 ([1m[31mX[0m[0m, 0)           (Qubit, Col): (2, 18)	  #Neighbors:   3     (12, -) (14, -) (23, -) 
 ID:  14 ([1m[32mZ[0m[0m, π/4)         (Qubit, Col): (2, 19)	  #Neighbors:   2     (13, -) (15, [1m[34mH[0m[0m) 
 ID:  15 ([1m[32mZ[0m[0m, 0)           (Qubit, Col): (2, 20)	  #Neighbors:   2     (5, -) (14, [1m[34mH[0m[0m) 
@@ -46,7 +34,7 @@
 ID:  17 ([1m[32mZ[0m[0m, 0)           (Qubit, Col): (1, 16)	  #Neighbors:   3     (11, -) (16, -) (18, -) 
 ID:  18 ([1m[32mZ[0m[0m, π/4)         (Qubit, Col): (1, 17)	  #Neighbors:   2     (17, -) (19, -) 
 ID:  19 ([1m[31mX[0m[0m, 0)           (Qubit, Col): (1, 19)	  #Neighbors:   3     (18, -) (20, -) (24, -) 
-ID:  20 ([1m[32mZ[0m[0m, 7π/4)        (Qubit, Col): (1, 20)	  #Neighbors:   2     (19, -) (21, -) 
+ID:  20 ([1m[32mZ[0m[0m, -π/4)        (Qubit, Col): (1, 20)	  #Neighbors:   2     (19, -) (21, -) 
 ID:  21 ([1m[31mX[0m[0m, 0)           (Qubit, Col): (1, 21)	  #Neighbors:   3     (20, -) (26, -) (28, -) 
 ID:  22 ([1m[32mZ[0m[0m, 0)           (Qubit, Col): (0, 14)	  #Neighbors:   3     (0, -) (9, -) (23, -) 
 ID:  23 ([1m[32mZ[0m[0m, 0)           (Qubit, Col): (0, 18)	  #Neighbors:   3     (13, -) (22, -) (24, -) 
@@ -55,136 +43,59 @@
 ID:  26 ([1m[32mZ[0m[0m, 0)           (Qubit, Col): (0, 21)	  #Neighbors:   3     (1, -) (21, -) (25, -) 
 ID:  27 ([1m[31mX[0m[0m, π)           (Qubit, Col): (1, 0)	  #Neighbors:   1     (16, -) 
 ID:  28 ([1m[31mX[0m[0m, π)           (Qubit, Col): (1, 0)	  #Neighbors:   1     (21, -) 
-=======
+Total #Vertices: 27
+
+
+qsyn> zxgs -spiderf
+
 qsyn> zxgp -v
 
-ID:   0 (●, 0)           (Qubit, Col): (0, 0)	  #Neighbors:   1     (7, -) 
-ID:   1 (●, 0)           (Qubit, Col): (0, 11)	  #Neighbors:   1     (26, -) 
-ID:   4 (●, 0)           (Qubit, Col): (2, 0)	  #Neighbors:   1     (6, -) 
-ID:   5 (●, 0)           (Qubit, Col): (2, 11)	  #Neighbors:   1     (22, -) 
-ID:   6 ([1m[33mH[0m[0m, π)           (Qubit, Col): (2, 10)	  #Neighbors:   2     (4, -) (8, -) 
-ID:   7 ([1m[32mZ[0m[0m, 0)           (Qubit, Col): (0, 10)	  #Neighbors:   3     (0, -) (8, -) (13, -) 
-ID:   8 ([1m[31mX[0m[0m, 0)           (Qubit, Col): (2, 10)	  #Neighbors:   3     (6, -) (7, -) (9, -) 
-ID:   9 ([1m[32mZ[0m[0m, -π/4)        (Qubit, Col): (2, 10)	  #Neighbors:   2     (8, -) (11, -) 
-ID:  10 ([1m[32mZ[0m[0m, 0)           (Qubit, Col): (1, 10)	  #Neighbors:   3     (11, -) (16, -) (27, -) 
-ID:  11 ([1m[31mX[0m[0m, 0)           (Qubit, Col): (2, 10)	  #Neighbors:   3     (9, -) (10, -) (12, -) 
-ID:  12 ([1m[32mZ[0m[0m, π/4)         (Qubit, Col): (2, 10)	  #Neighbors:   2     (11, -) (14, -) 
-ID:  13 ([1m[32mZ[0m[0m, 0)           (Qubit, Col): (0, 10)	  #Neighbors:   3     (7, -) (14, -) (18, -) 
-ID:  14 ([1m[31mX[0m[0m, 0)           (Qubit, Col): (2, 10)	  #Neighbors:   3     (12, -) (13, -) (15, -) 
-ID:  15 ([1m[32mZ[0m[0m, -π/4)        (Qubit, Col): (2, 10)	  #Neighbors:   2     (14, -) (17, -) 
-ID:  16 ([1m[32mZ[0m[0m, 0)           (Qubit, Col): (1, 10)	  #Neighbors:   3     (10, -) (17, -) (20, -) 
-ID:  17 ([1m[31mX[0m[0m, 0)           (Qubit, Col): (2, 10)	  #Neighbors:   3     (15, -) (16, -) (19, -) 
-ID:  18 ([1m[32mZ[0m[0m, π/4)         (Qubit, Col): (0, 10)	  #Neighbors:   2     (13, -) (21, -) 
-ID:  19 ([1m[32mZ[0m[0m, π/4)         (Qubit, Col): (2, 10)	  #Neighbors:   2     (17, -) (22, -) 
-ID:  20 ([1m[32mZ[0m[0m, 0)           (Qubit, Col): (1, 10)	  #Neighbors:   3     (16, -) (21, -) (23, -) 
-ID:  21 ([1m[31mX[0m[0m, 0)           (Qubit, Col): (0, 10)	  #Neighbors:   3     (18, -) (20, -) (24, -) 
-ID:  22 ([1m[33mH[0m[0m, π)           (Qubit, Col): (2, 10)	  #Neighbors:   2     (5, -) (19, -) 
-ID:  23 ([1m[32mZ[0m[0m, π/4)         (Qubit, Col): (1, 10)	  #Neighbors:   2     (20, -) (25, -) 
-ID:  24 ([1m[32mZ[0m[0m, -π/4)        (Qubit, Col): (1, 10)	  #Neighbors:   2     (21, -) (26, -) 
-ID:  25 ([1m[32mZ[0m[0m, 0)           (Qubit, Col): (1, 10)	  #Neighbors:   3     (23, -) (26, -) (28, -) 
-ID:  26 ([1m[31mX[0m[0m, 0)           (Qubit, Col): (0, 10)	  #Neighbors:   3     (1, -) (24, -) (25, -) 
-ID:  27 ([1m[31mX[0m[0m, π)           (Qubit, Col): (1, 0)	  #Neighbors:   1     (10, -) 
-ID:  28 ([1m[31mX[0m[0m, π)           (Qubit, Col): (1, 0)	  #Neighbors:   1     (25, -) 
->>>>>>> d8e8b8a2
-Total #Vertices: 27
-
-
-qsyn> zxgs -spiderf
-
-qsyn> zxgp -v
-
-<<<<<<< HEAD
 ID:   0 (●, 0)           (Qubit, Col): (0, 0)	  #Neighbors:   1     (22, -) 
 ID:   1 (●, 0)           (Qubit, Col): (0, 22)	  #Neighbors:   1     (22, -) 
 ID:   4 (●, 0)           (Qubit, Col): (2, 0)	  #Neighbors:   1     (6, [1m[34mH[0m[0m) 
 ID:   5 (●, 0)           (Qubit, Col): (2, 22)	  #Neighbors:   1     (15, -) 
 ID:   6 ([1m[32mZ[0m[0m, 0)           (Qubit, Col): (2, 11)	  #Neighbors:   2     (4, [1m[34mH[0m[0m) (7, -) 
 ID:   7 ([1m[31mX[0m[0m, 0)           (Qubit, Col): (2, 12)	  #Neighbors:   3     (6, -) (8, -) (16, -) 
-ID:   8 ([1m[32mZ[0m[0m, 7π/4)        (Qubit, Col): (2, 13)	  #Neighbors:   2     (7, -) (9, -) 
+ID:   8 ([1m[32mZ[0m[0m, -π/4)        (Qubit, Col): (2, 13)	  #Neighbors:   2     (7, -) (9, -) 
 ID:   9 ([1m[31mX[0m[0m, 0)           (Qubit, Col): (2, 14)	  #Neighbors:   3     (8, -) (10, -) (22, -) 
 ID:  10 ([1m[32mZ[0m[0m, π/4)         (Qubit, Col): (2, 15)	  #Neighbors:   2     (9, -) (11, -) 
 ID:  11 ([1m[31mX[0m[0m, 0)           (Qubit, Col): (2, 16)	  #Neighbors:   3     (10, -) (12, -) (16, -) 
-ID:  12 ([1m[32mZ[0m[0m, 7π/4)        (Qubit, Col): (2, 17)	  #Neighbors:   2     (11, -) (13, -) 
+ID:  12 ([1m[32mZ[0m[0m, -π/4)        (Qubit, Col): (2, 17)	  #Neighbors:   2     (11, -) (13, -) 
 ID:  13 ([1m[31mX[0m[0m, 0)           (Qubit, Col): (2, 18)	  #Neighbors:   3     (12, -) (14, -) (22, -) 
 ID:  14 ([1m[32mZ[0m[0m, π/4)         (Qubit, Col): (2, 19)	  #Neighbors:   2     (13, -) (15, [1m[34mH[0m[0m) 
 ID:  15 ([1m[32mZ[0m[0m, 0)           (Qubit, Col): (2, 20)	  #Neighbors:   2     (5, -) (14, [1m[34mH[0m[0m) 
 ID:  16 ([1m[32mZ[0m[0m, π/4)         (Qubit, Col): (1, 12)	  #Neighbors:   4     (7, -) (11, -) (19, -) (27, -) 
 ID:  19 ([1m[31mX[0m[0m, 0)           (Qubit, Col): (1, 19)	  #Neighbors:   3     (16, -) (20, -) (22, -) 
-ID:  20 ([1m[32mZ[0m[0m, 7π/4)        (Qubit, Col): (1, 20)	  #Neighbors:   2     (19, -) (21, -) 
+ID:  20 ([1m[32mZ[0m[0m, -π/4)        (Qubit, Col): (1, 20)	  #Neighbors:   2     (19, -) (21, -) 
 ID:  21 ([1m[31mX[0m[0m, π)           (Qubit, Col): (1, 21)	  #Neighbors:   2     (20, -) (22, -) 
 ID:  22 ([1m[32mZ[0m[0m, π/4)         (Qubit, Col): (0, 14)	  #Neighbors:   6     (0, -) (1, -) (9, -) (13, -) (19, -) (21, -) 
 ID:  27 ([1m[31mX[0m[0m, π)           (Qubit, Col): (1, 0)	  #Neighbors:   1     (16, -) 
 Total #Vertices: 20
-=======
-ID:   0 (●, 0)           (Qubit, Col): (0, 0)	  #Neighbors:   1     (7, -) 
-ID:   1 (●, 0)           (Qubit, Col): (0, 11)	  #Neighbors:   1     (26, -) 
-ID:   4 (●, 0)           (Qubit, Col): (2, 0)	  #Neighbors:   1     (8, [1m[34mH[0m[0m) 
-ID:   5 (●, 0)           (Qubit, Col): (2, 11)	  #Neighbors:   1     (19, [1m[34mH[0m[0m) 
-ID:   7 ([1m[32mZ[0m[0m, π/4)         (Qubit, Col): (0, 10)	  #Neighbors:   4     (0, -) (8, -) (14, -) (21, -) 
-ID:   8 ([1m[31mX[0m[0m, 0)           (Qubit, Col): (2, 10)	  #Neighbors:   3     (4, [1m[34mH[0m[0m) (7, -) (9, -) 
-ID:   9 ([1m[32mZ[0m[0m, -π/4)        (Qubit, Col): (2, 10)	  #Neighbors:   2     (8, -) (11, -) 
-ID:  10 ([1m[32mZ[0m[0m, π/4)         (Qubit, Col): (1, 10)	  #Neighbors:   6     (11, -) (17, -) (21, -) (26, -) (27, -) (28, -) 
-ID:  11 ([1m[31mX[0m[0m, 0)           (Qubit, Col): (2, 10)	  #Neighbors:   3     (9, -) (10, -) (12, -) 
-ID:  12 ([1m[32mZ[0m[0m, π/4)         (Qubit, Col): (2, 10)	  #Neighbors:   2     (11, -) (14, -) 
-ID:  14 ([1m[31mX[0m[0m, 0)           (Qubit, Col): (2, 10)	  #Neighbors:   3     (7, -) (12, -) (15, -) 
-ID:  15 ([1m[32mZ[0m[0m, -π/4)        (Qubit, Col): (2, 10)	  #Neighbors:   2     (14, -) (17, -) 
-ID:  17 ([1m[31mX[0m[0m, 0)           (Qubit, Col): (2, 10)	  #Neighbors:   3     (10, -) (15, -) (19, -) 
-ID:  19 ([1m[32mZ[0m[0m, π/4)         (Qubit, Col): (2, 10)	  #Neighbors:   2     (5, [1m[34mH[0m[0m) (17, -) 
-ID:  21 ([1m[31mX[0m[0m, 0)           (Qubit, Col): (0, 10)	  #Neighbors:   3     (7, -) (10, -) (24, -) 
-ID:  24 ([1m[32mZ[0m[0m, -π/4)        (Qubit, Col): (1, 10)	  #Neighbors:   2     (21, -) (26, -) 
-ID:  26 ([1m[31mX[0m[0m, 0)           (Qubit, Col): (0, 10)	  #Neighbors:   3     (1, -) (10, -) (24, -) 
-ID:  27 ([1m[31mX[0m[0m, π)           (Qubit, Col): (1, 0)	  #Neighbors:   1     (10, -) 
-ID:  28 ([1m[31mX[0m[0m, π)           (Qubit, Col): (1, 0)	  #Neighbors:   1     (10, -) 
-Total #Vertices: 19
->>>>>>> d8e8b8a2
 
 
 qsyn> zxgs -idr
 
 qsyn> zxgp -v
 
-<<<<<<< HEAD
 ID:   0 (●, 0)           (Qubit, Col): (0, 0)	  #Neighbors:   1     (22, -) 
 ID:   1 (●, 0)           (Qubit, Col): (0, 22)	  #Neighbors:   1     (22, -) 
 ID:   4 (●, 0)           (Qubit, Col): (2, 0)	  #Neighbors:   1     (7, [1m[34mH[0m[0m) 
 ID:   5 (●, 0)           (Qubit, Col): (2, 22)	  #Neighbors:   1     (14, [1m[34mH[0m[0m) 
 ID:   7 ([1m[31mX[0m[0m, 0)           (Qubit, Col): (2, 12)	  #Neighbors:   3     (4, [1m[34mH[0m[0m) (8, -) (16, -) 
-ID:   8 ([1m[32mZ[0m[0m, 7π/4)        (Qubit, Col): (2, 13)	  #Neighbors:   2     (7, -) (9, -) 
+ID:   8 ([1m[32mZ[0m[0m, -π/4)        (Qubit, Col): (2, 13)	  #Neighbors:   2     (7, -) (9, -) 
 ID:   9 ([1m[31mX[0m[0m, 0)           (Qubit, Col): (2, 14)	  #Neighbors:   3     (8, -) (10, -) (22, -) 
 ID:  10 ([1m[32mZ[0m[0m, π/4)         (Qubit, Col): (2, 15)	  #Neighbors:   2     (9, -) (11, -) 
 ID:  11 ([1m[31mX[0m[0m, 0)           (Qubit, Col): (2, 16)	  #Neighbors:   3     (10, -) (12, -) (16, -) 
-ID:  12 ([1m[32mZ[0m[0m, 7π/4)        (Qubit, Col): (2, 17)	  #Neighbors:   2     (11, -) (13, -) 
+ID:  12 ([1m[32mZ[0m[0m, -π/4)        (Qubit, Col): (2, 17)	  #Neighbors:   2     (11, -) (13, -) 
 ID:  13 ([1m[31mX[0m[0m, 0)           (Qubit, Col): (2, 18)	  #Neighbors:   3     (12, -) (14, -) (22, -) 
 ID:  14 ([1m[32mZ[0m[0m, π/4)         (Qubit, Col): (2, 19)	  #Neighbors:   2     (5, [1m[34mH[0m[0m) (13, -) 
 ID:  16 ([1m[32mZ[0m[0m, π/4)         (Qubit, Col): (1, 12)	  #Neighbors:   4     (7, -) (11, -) (19, -) (27, -) 
 ID:  19 ([1m[31mX[0m[0m, 0)           (Qubit, Col): (1, 19)	  #Neighbors:   3     (16, -) (20, -) (22, -) 
-ID:  20 ([1m[32mZ[0m[0m, 7π/4)        (Qubit, Col): (1, 20)	  #Neighbors:   2     (19, -) (21, -) 
+ID:  20 ([1m[32mZ[0m[0m, -π/4)        (Qubit, Col): (1, 20)	  #Neighbors:   2     (19, -) (21, -) 
 ID:  21 ([1m[31mX[0m[0m, π)           (Qubit, Col): (1, 21)	  #Neighbors:   2     (20, -) (22, -) 
 ID:  22 ([1m[32mZ[0m[0m, π/4)         (Qubit, Col): (0, 14)	  #Neighbors:   6     (0, -) (1, -) (9, -) (13, -) (19, -) (21, -) 
 ID:  27 ([1m[31mX[0m[0m, π)           (Qubit, Col): (1, 0)	  #Neighbors:   1     (16, -) 
 Total #Vertices: 18
-=======
-ID:   0 (●, 0)           (Qubit, Col): (0, 0)	  #Neighbors:   1     (7, -) 
-ID:   1 (●, 0)           (Qubit, Col): (0, 11)	  #Neighbors:   1     (26, -) 
-ID:   4 (●, 0)           (Qubit, Col): (2, 0)	  #Neighbors:   1     (8, [1m[34mH[0m[0m) 
-ID:   5 (●, 0)           (Qubit, Col): (2, 11)	  #Neighbors:   1     (19, [1m[34mH[0m[0m) 
-ID:   7 ([1m[32mZ[0m[0m, π/4)         (Qubit, Col): (0, 10)	  #Neighbors:   4     (0, -) (8, -) (14, -) (21, -) 
-ID:   8 ([1m[31mX[0m[0m, 0)           (Qubit, Col): (2, 10)	  #Neighbors:   3     (4, [1m[34mH[0m[0m) (7, -) (9, -) 
-ID:   9 ([1m[32mZ[0m[0m, -π/4)        (Qubit, Col): (2, 10)	  #Neighbors:   2     (8, -) (11, -) 
-ID:  10 ([1m[32mZ[0m[0m, π/4)         (Qubit, Col): (1, 10)	  #Neighbors:   6     (11, -) (17, -) (21, -) (26, -) (27, -) (28, -) 
-ID:  11 ([1m[31mX[0m[0m, 0)           (Qubit, Col): (2, 10)	  #Neighbors:   3     (9, -) (10, -) (12, -) 
-ID:  12 ([1m[32mZ[0m[0m, π/4)         (Qubit, Col): (2, 10)	  #Neighbors:   2     (11, -) (14, -) 
-ID:  14 ([1m[31mX[0m[0m, 0)           (Qubit, Col): (2, 10)	  #Neighbors:   3     (7, -) (12, -) (15, -) 
-ID:  15 ([1m[32mZ[0m[0m, -π/4)        (Qubit, Col): (2, 10)	  #Neighbors:   2     (14, -) (17, -) 
-ID:  17 ([1m[31mX[0m[0m, 0)           (Qubit, Col): (2, 10)	  #Neighbors:   3     (10, -) (15, -) (19, -) 
-ID:  19 ([1m[32mZ[0m[0m, π/4)         (Qubit, Col): (2, 10)	  #Neighbors:   2     (5, [1m[34mH[0m[0m) (17, -) 
-ID:  21 ([1m[31mX[0m[0m, 0)           (Qubit, Col): (0, 10)	  #Neighbors:   3     (7, -) (10, -) (24, -) 
-ID:  24 ([1m[32mZ[0m[0m, -π/4)        (Qubit, Col): (1, 10)	  #Neighbors:   2     (21, -) (26, -) 
-ID:  26 ([1m[31mX[0m[0m, 0)           (Qubit, Col): (0, 10)	  #Neighbors:   3     (1, -) (10, -) (24, -) 
-ID:  27 ([1m[31mX[0m[0m, π)           (Qubit, Col): (1, 0)	  #Neighbors:   1     (10, -) 
-ID:  28 ([1m[31mX[0m[0m, π)           (Qubit, Col): (1, 0)	  #Neighbors:   1     (10, -) 
-Total #Vertices: 19
->>>>>>> d8e8b8a2
 
 
 qsyn> zxgs -tog
@@ -447,7 +358,6 @@
 
 qsyn> zxgp -v
 
-<<<<<<< HEAD
 ID:   0 (●, 0)           (Qubit, Col): (0, 0)	  #Neighbors:   1     (22, -) 
 ID:   1 (●, 0)           (Qubit, Col): (0, 22)	  #Neighbors:   1     (22, -) 
 ID:   4 (●, 0)           (Qubit, Col): (2, 0)	  #Neighbors:   1     (7, -) 
@@ -455,38 +365,17 @@
 ID:   7 ([1m[32mZ[0m[0m, 0)           (Qubit, Col): (2, 12)	  #Neighbors:   2     (4, -) (14, [1m[34mH[0m[0m) 
 ID:  14 ([1m[32mZ[0m[0m, π/4)         (Qubit, Col): (2, 19)	  #Neighbors:   5     (5, [1m[34mH[0m[0m) (7, [1m[34mH[0m[0m) (30, [1m[34mH[0m[0m) (32, [1m[34mH[0m[0m) (36, [1m[34mH[0m[0m) 
 ID:  22 ([1m[32mZ[0m[0m, π/4)         (Qubit, Col): (0, 14)	  #Neighbors:   5     (0, -) (1, -) (32, [1m[34mH[0m[0m) (34, [1m[34mH[0m[0m) (36, [1m[34mH[0m[0m) 
-ID:  29 ([1m[32mZ[0m[0m, 7π/4)        (Qubit, Col): (-2, 13)	  #Neighbors:   1     (30, [1m[34mH[0m[0m) 
+ID:  29 ([1m[32mZ[0m[0m, -π/4)        (Qubit, Col): (-2, 13)	  #Neighbors:   1     (30, [1m[34mH[0m[0m) 
 ID:  30 ([1m[32mZ[0m[0m, π)           (Qubit, Col): (-1, 13)	  #Neighbors:   2     (14, [1m[34mH[0m[0m) (29, [1m[34mH[0m[0m) 
-ID:  31 ([1m[32mZ[0m[0m, 7π/4)        (Qubit, Col): (-2, 17)	  #Neighbors:   1     (32, [1m[34mH[0m[0m) 
+ID:  31 ([1m[32mZ[0m[0m, -π/4)        (Qubit, Col): (-2, 17)	  #Neighbors:   1     (32, [1m[34mH[0m[0m) 
 ID:  32 ([1m[32mZ[0m[0m, 0)           (Qubit, Col): (-1, 17)	  #Neighbors:   3     (14, [1m[34mH[0m[0m) (22, [1m[34mH[0m[0m) (31, [1m[34mH[0m[0m) 
-ID:  33 ([1m[32mZ[0m[0m, 7π/4)        (Qubit, Col): (-2, 20)	  #Neighbors:   1     (34, [1m[34mH[0m[0m) 
+ID:  33 ([1m[32mZ[0m[0m, -π/4)        (Qubit, Col): (-2, 20)	  #Neighbors:   1     (34, [1m[34mH[0m[0m) 
 ID:  34 ([1m[32mZ[0m[0m, π)           (Qubit, Col): (-1, 20)	  #Neighbors:   2     (22, [1m[34mH[0m[0m) (33, [1m[34mH[0m[0m) 
 ID:  35 ([1m[32mZ[0m[0m, π/4)         (Qubit, Col): (-2, 15)	  #Neighbors:   1     (36, [1m[34mH[0m[0m) 
 ID:  36 ([1m[32mZ[0m[0m, π)           (Qubit, Col): (-1, 15)	  #Neighbors:   3     (14, [1m[34mH[0m[0m) (22, [1m[34mH[0m[0m) (35, [1m[34mH[0m[0m) 
 ID:  37 ([1m[32mZ[0m[0m, π/4)         (Qubit, Col): (-2, 12)	  #Neighbors:   1     (38, [1m[34mH[0m[0m) 
 ID:  38 ([1m[32mZ[0m[0m, π)           (Qubit, Col): (-1, 12)	  #Neighbors:   1     (37, [1m[34mH[0m[0m) 
 Total #Vertices: 17
-=======
-ID:   0 (●, 0)           (Qubit, Col): (0, 0)	  #Neighbors:   1     (7, -) 
-ID:   1 (●, 0)           (Qubit, Col): (0, 11)	  #Neighbors:   1     (26, [1m[34mH[0m[0m) 
-ID:   4 (●, 0)           (Qubit, Col): (2, 0)	  #Neighbors:   1     (8, -) 
-ID:   5 (●, 0)           (Qubit, Col): (2, 11)	  #Neighbors:   1     (19, [1m[34mH[0m[0m) 
-ID:   7 ([1m[32mZ[0m[0m, π/4)         (Qubit, Col): (0, 10)	  #Neighbors:   5     (0, -) (26, [1m[34mH[0m[0m) (30, [1m[34mH[0m[0m) (34, [1m[34mH[0m[0m) (38, [1m[34mH[0m[0m) 
-ID:   8 ([1m[32mZ[0m[0m, 0)           (Qubit, Col): (2, 10)	  #Neighbors:   2     (4, -) (19, [1m[34mH[0m[0m) 
-ID:  19 ([1m[32mZ[0m[0m, π/4)         (Qubit, Col): (2, 10)	  #Neighbors:   5     (5, [1m[34mH[0m[0m) (8, [1m[34mH[0m[0m) (30, [1m[34mH[0m[0m) (32, [1m[34mH[0m[0m) (38, [1m[34mH[0m[0m) 
-ID:  26 ([1m[32mZ[0m[0m, 0)           (Qubit, Col): (0, 10)	  #Neighbors:   2     (1, [1m[34mH[0m[0m) (7, [1m[34mH[0m[0m) 
-ID:  29 ([1m[32mZ[0m[0m, -π/4)        (Qubit, Col): (-2, 10)	  #Neighbors:   1     (30, [1m[34mH[0m[0m) 
-ID:  30 ([1m[32mZ[0m[0m, 0)           (Qubit, Col): (-1, 10)	  #Neighbors:   3     (7, [1m[34mH[0m[0m) (19, [1m[34mH[0m[0m) (29, [1m[34mH[0m[0m) 
-ID:  31 ([1m[32mZ[0m[0m, -π/4)        (Qubit, Col): (-2, 10)	  #Neighbors:   1     (32, [1m[34mH[0m[0m) 
-ID:  32 ([1m[32mZ[0m[0m, π)           (Qubit, Col): (-1, 10)	  #Neighbors:   2     (19, [1m[34mH[0m[0m) (31, [1m[34mH[0m[0m) 
-ID:  33 ([1m[32mZ[0m[0m, -π/4)        (Qubit, Col): (-2, 10)	  #Neighbors:   1     (34, [1m[34mH[0m[0m) 
-ID:  34 ([1m[32mZ[0m[0m, π)           (Qubit, Col): (-1, 10)	  #Neighbors:   2     (7, [1m[34mH[0m[0m) (33, [1m[34mH[0m[0m) 
-ID:  35 ([1m[32mZ[0m[0m, π/4)         (Qubit, Col): (-2, 10)	  #Neighbors:   1     (36, [1m[34mH[0m[0m) 
-ID:  36 ([1m[32mZ[0m[0m, π)           (Qubit, Col): (-1, 10)	  #Neighbors:   1     (35, [1m[34mH[0m[0m) 
-ID:  37 ([1m[32mZ[0m[0m, π/4)         (Qubit, Col): (-2, 10)	  #Neighbors:   1     (38, [1m[34mH[0m[0m) 
-ID:  38 ([1m[32mZ[0m[0m, π)           (Qubit, Col): (-1, 10)	  #Neighbors:   3     (7, [1m[34mH[0m[0m) (19, [1m[34mH[0m[0m) (37, [1m[34mH[0m[0m) 
-Total #Vertices: 18
->>>>>>> d8e8b8a2
 
 
 qsyn> zxgs -idr
@@ -509,243 +398,118 @@
 
 qsyn> zxgp -v
 
-<<<<<<< HEAD
 ID:   0 (●, 0)           (Qubit, Col): (0, 0)	  #Neighbors:   1     (22, -) 
 ID:   1 (●, 0)           (Qubit, Col): (0, 22)	  #Neighbors:   1     (22, -) 
 ID:   4 (●, 0)           (Qubit, Col): (2, 0)	  #Neighbors:   1     (14, [1m[34mH[0m[0m) 
 ID:   5 (●, 0)           (Qubit, Col): (2, 22)	  #Neighbors:   1     (14, [1m[34mH[0m[0m) 
 ID:  14 ([1m[32mZ[0m[0m, π/4)         (Qubit, Col): (2, 19)	  #Neighbors:   5     (4, [1m[34mH[0m[0m) (5, [1m[34mH[0m[0m) (30, [1m[34mH[0m[0m) (32, [1m[34mH[0m[0m) (36, [1m[34mH[0m[0m) 
 ID:  22 ([1m[32mZ[0m[0m, π/4)         (Qubit, Col): (0, 14)	  #Neighbors:   5     (0, -) (1, -) (32, [1m[34mH[0m[0m) (34, [1m[34mH[0m[0m) (36, [1m[34mH[0m[0m) 
-ID:  29 ([1m[32mZ[0m[0m, 7π/4)        (Qubit, Col): (-2, 13)	  #Neighbors:   1     (30, [1m[34mH[0m[0m) 
+ID:  29 ([1m[32mZ[0m[0m, -π/4)        (Qubit, Col): (-2, 13)	  #Neighbors:   1     (30, [1m[34mH[0m[0m) 
 ID:  30 ([1m[32mZ[0m[0m, π)           (Qubit, Col): (-1, 13)	  #Neighbors:   2     (14, [1m[34mH[0m[0m) (29, [1m[34mH[0m[0m) 
-ID:  31 ([1m[32mZ[0m[0m, 7π/4)        (Qubit, Col): (-2, 17)	  #Neighbors:   1     (32, [1m[34mH[0m[0m) 
+ID:  31 ([1m[32mZ[0m[0m, -π/4)        (Qubit, Col): (-2, 17)	  #Neighbors:   1     (32, [1m[34mH[0m[0m) 
 ID:  32 ([1m[32mZ[0m[0m, 0)           (Qubit, Col): (-1, 17)	  #Neighbors:   3     (14, [1m[34mH[0m[0m) (22, [1m[34mH[0m[0m) (31, [1m[34mH[0m[0m) 
-ID:  33 ([1m[32mZ[0m[0m, 7π/4)        (Qubit, Col): (-2, 20)	  #Neighbors:   1     (34, [1m[34mH[0m[0m) 
+ID:  33 ([1m[32mZ[0m[0m, -π/4)        (Qubit, Col): (-2, 20)	  #Neighbors:   1     (34, [1m[34mH[0m[0m) 
 ID:  34 ([1m[32mZ[0m[0m, π)           (Qubit, Col): (-1, 20)	  #Neighbors:   2     (22, [1m[34mH[0m[0m) (33, [1m[34mH[0m[0m) 
 ID:  35 ([1m[32mZ[0m[0m, π/4)         (Qubit, Col): (-2, 15)	  #Neighbors:   1     (36, [1m[34mH[0m[0m) 
 ID:  36 ([1m[32mZ[0m[0m, π)           (Qubit, Col): (-1, 15)	  #Neighbors:   3     (14, [1m[34mH[0m[0m) (22, [1m[34mH[0m[0m) (35, [1m[34mH[0m[0m) 
 ID:  37 ([1m[32mZ[0m[0m, π/4)         (Qubit, Col): (-2, 12)	  #Neighbors:   1     (38, [1m[34mH[0m[0m) 
 ID:  38 ([1m[32mZ[0m[0m, π)           (Qubit, Col): (-1, 12)	  #Neighbors:   1     (37, [1m[34mH[0m[0m) 
-=======
-ID:   0 (●, 0)           (Qubit, Col): (0, 0)	  #Neighbors:   1     (7, -) 
-ID:   1 (●, 0)           (Qubit, Col): (0, 11)	  #Neighbors:   1     (7, -) 
-ID:   4 (●, 0)           (Qubit, Col): (2, 0)	  #Neighbors:   1     (19, [1m[34mH[0m[0m) 
-ID:   5 (●, 0)           (Qubit, Col): (2, 11)	  #Neighbors:   1     (19, [1m[34mH[0m[0m) 
-ID:   7 ([1m[32mZ[0m[0m, π/4)         (Qubit, Col): (0, 10)	  #Neighbors:   5     (0, -) (1, -) (30, [1m[34mH[0m[0m) (34, [1m[34mH[0m[0m) (38, [1m[34mH[0m[0m) 
-ID:  19 ([1m[32mZ[0m[0m, π/4)         (Qubit, Col): (2, 10)	  #Neighbors:   5     (4, [1m[34mH[0m[0m) (5, [1m[34mH[0m[0m) (30, [1m[34mH[0m[0m) (32, [1m[34mH[0m[0m) (38, [1m[34mH[0m[0m) 
-ID:  29 ([1m[32mZ[0m[0m, -π/4)        (Qubit, Col): (-2, 10)	  #Neighbors:   1     (30, [1m[34mH[0m[0m) 
-ID:  30 ([1m[32mZ[0m[0m, 0)           (Qubit, Col): (-1, 10)	  #Neighbors:   3     (7, [1m[34mH[0m[0m) (19, [1m[34mH[0m[0m) (29, [1m[34mH[0m[0m) 
-ID:  31 ([1m[32mZ[0m[0m, -π/4)        (Qubit, Col): (-2, 10)	  #Neighbors:   1     (32, [1m[34mH[0m[0m) 
-ID:  32 ([1m[32mZ[0m[0m, π)           (Qubit, Col): (-1, 10)	  #Neighbors:   2     (19, [1m[34mH[0m[0m) (31, [1m[34mH[0m[0m) 
-ID:  33 ([1m[32mZ[0m[0m, -π/4)        (Qubit, Col): (-2, 10)	  #Neighbors:   1     (34, [1m[34mH[0m[0m) 
-ID:  34 ([1m[32mZ[0m[0m, π)           (Qubit, Col): (-1, 10)	  #Neighbors:   2     (7, [1m[34mH[0m[0m) (33, [1m[34mH[0m[0m) 
-ID:  35 ([1m[32mZ[0m[0m, π/4)         (Qubit, Col): (-2, 10)	  #Neighbors:   1     (36, [1m[34mH[0m[0m) 
-ID:  36 ([1m[32mZ[0m[0m, π)           (Qubit, Col): (-1, 10)	  #Neighbors:   1     (35, [1m[34mH[0m[0m) 
-ID:  37 ([1m[32mZ[0m[0m, π/4)         (Qubit, Col): (-2, 10)	  #Neighbors:   1     (38, [1m[34mH[0m[0m) 
-ID:  38 ([1m[32mZ[0m[0m, π)           (Qubit, Col): (-1, 10)	  #Neighbors:   3     (7, [1m[34mH[0m[0m) (19, [1m[34mH[0m[0m) (37, [1m[34mH[0m[0m) 
->>>>>>> d8e8b8a2
 Total #Vertices: 16
 
 
 qsyn> zx2ts
 Traverse and build the tensor... 
-<<<<<<< HEAD
-Topological order from first input: 0 22 32 14 4 36 35 30 29 5 31 34 33 1 
-=======
-Topological order from first input: 0 7 34 33 38 37 19 5 30 29 32 31 4 1 
->>>>>>> d8e8b8a2
+Topological order from first input: 0 22 1 34 33 36 35 14 5 30 29 32 31 4 
 Size of topological order: 14
 > Mapping vertex 0 (●): New Subgraph
   - Current frontiers: 
     0--22 (-) axis id: 1
 > Mapping vertex 22 ([1m[32mZ[0m[0m): Tensordot
   - Current frontiers: 
-<<<<<<< HEAD
     1--22 (-) axis id: 1
     22--34 ([1m[34mH[0m[0m) axis id: 2
     22--32 ([1m[34mH[0m[0m) axis id: 3
     22--36 ([1m[34mH[0m[0m) axis id: 4
-> Mapping vertex 32 ([1m[32mZ[0m[0m): Tensordot
-=======
-    7--30 ([1m[34mH[0m[0m) axis id: 1
-    7--34 ([1m[34mH[0m[0m) axis id: 2
-    7--38 ([1m[34mH[0m[0m) axis id: 3
-    1--7 (-) axis id: 4
+> Mapping vertex 1 (●): Boundary Node
+  - Current frontiers: 
+    1--22 (-) axis id: 1
+    22--34 ([1m[34mH[0m[0m) axis id: 2
+    22--32 ([1m[34mH[0m[0m) axis id: 3
+    22--36 ([1m[34mH[0m[0m) axis id: 4
 > Mapping vertex 34 ([1m[32mZ[0m[0m): Tensordot
->>>>>>> d8e8b8a2
-  - Current frontiers: 
-    1--22 (-) axis id: 1
-    22--34 ([1m[34mH[0m[0m) axis id: 2
+  - Current frontiers: 
+    1--22 (-) axis id: 1
+    22--32 ([1m[34mH[0m[0m) axis id: 2
     22--36 ([1m[34mH[0m[0m) axis id: 3
-    31--32 ([1m[34mH[0m[0m) axis id: 4
+    33--34 ([1m[34mH[0m[0m) axis id: 4
+> Mapping vertex 33 ([1m[32mZ[0m[0m): Tensordot
+  - Current frontiers: 
+    1--22 (-) axis id: 1
+    22--32 ([1m[34mH[0m[0m) axis id: 2
+    22--36 ([1m[34mH[0m[0m) axis id: 3
+> Mapping vertex 36 ([1m[32mZ[0m[0m): Tensordot
+  - Current frontiers: 
+    1--22 (-) axis id: 1
+    22--32 ([1m[34mH[0m[0m) axis id: 2
+    35--36 ([1m[34mH[0m[0m) axis id: 3
+    14--36 ([1m[34mH[0m[0m) axis id: 4
+> Mapping vertex 35 ([1m[32mZ[0m[0m): Tensordot
+  - Current frontiers: 
+    1--22 (-) axis id: 1
+    22--32 ([1m[34mH[0m[0m) axis id: 2
+    14--36 ([1m[34mH[0m[0m) axis id: 3
+> Mapping vertex 14 ([1m[32mZ[0m[0m): Tensordot
+  - Current frontiers: 
+    1--22 (-) axis id: 1
+    22--32 ([1m[34mH[0m[0m) axis id: 2
+    5--14 ([1m[34mH[0m[0m) axis id: 3
+    14--30 ([1m[34mH[0m[0m) axis id: 4
     14--32 ([1m[34mH[0m[0m) axis id: 5
-> Mapping vertex 14 ([1m[32mZ[0m[0m): Tensordot
-  - Current frontiers: 
-<<<<<<< HEAD
-    1--22 (-) axis id: 1
-    22--34 ([1m[34mH[0m[0m) axis id: 2
-    22--36 ([1m[34mH[0m[0m) axis id: 3
-    31--32 ([1m[34mH[0m[0m) axis id: 4
+    4--14 ([1m[34mH[0m[0m) axis id: 6
+> Mapping vertex 5 (●): Boundary Node
+  - Current frontiers: 
+    1--22 (-) axis id: 1
+    22--32 ([1m[34mH[0m[0m) axis id: 2
+    5--14 ([1m[34mH[0m[0m) axis id: 6
+    14--30 ([1m[34mH[0m[0m) axis id: 3
+    14--32 ([1m[34mH[0m[0m) axis id: 4
+    4--14 ([1m[34mH[0m[0m) axis id: 5
+> Mapping vertex 30 ([1m[32mZ[0m[0m): Tensordot
+  - Current frontiers: 
+    1--22 (-) axis id: 1
+    22--32 ([1m[34mH[0m[0m) axis id: 2
     5--14 ([1m[34mH[0m[0m) axis id: 5
-    14--30 ([1m[34mH[0m[0m) axis id: 6
-    14--36 ([1m[34mH[0m[0m) axis id: 7
-    4--14 ([1m[34mH[0m[0m) axis id: 8
-> Mapping vertex 4 (●): Boundary Node
-  - Current frontiers: 
-    1--22 (-) axis id: 1
-    22--34 ([1m[34mH[0m[0m) axis id: 2
-    22--36 ([1m[34mH[0m[0m) axis id: 3
-    31--32 ([1m[34mH[0m[0m) axis id: 4
-    5--14 ([1m[34mH[0m[0m) axis id: 5
-    14--30 ([1m[34mH[0m[0m) axis id: 6
-    14--36 ([1m[34mH[0m[0m) axis id: 7
-    4--14 ([1m[34mH[0m[0m) axis id: 8
-> Mapping vertex 36 ([1m[32mZ[0m[0m): Tensordot
-  - Current frontiers: 
-    1--22 (-) axis id: 1
-    22--34 ([1m[34mH[0m[0m) axis id: 2
-    31--32 ([1m[34mH[0m[0m) axis id: 3
-    5--14 ([1m[34mH[0m[0m) axis id: 4
-    14--30 ([1m[34mH[0m[0m) axis id: 5
-    4--14 ([1m[34mH[0m[0m) axis id: 6
-    35--36 ([1m[34mH[0m[0m) axis id: 7
-> Mapping vertex 35 ([1m[32mZ[0m[0m): Tensordot
-  - Current frontiers: 
-    1--22 (-) axis id: 1
-    22--34 ([1m[34mH[0m[0m) axis id: 2
-    31--32 ([1m[34mH[0m[0m) axis id: 3
-    5--14 ([1m[34mH[0m[0m) axis id: 4
-    14--30 ([1m[34mH[0m[0m) axis id: 5
-    4--14 ([1m[34mH[0m[0m) axis id: 6
-> Mapping vertex 30 ([1m[32mZ[0m[0m): Tensordot
-  - Current frontiers: 
-    1--22 (-) axis id: 1
-    22--34 ([1m[34mH[0m[0m) axis id: 2
-    31--32 ([1m[34mH[0m[0m) axis id: 3
-    5--14 ([1m[34mH[0m[0m) axis id: 4
-    4--14 ([1m[34mH[0m[0m) axis id: 5
+    14--32 ([1m[34mH[0m[0m) axis id: 3
+    4--14 ([1m[34mH[0m[0m) axis id: 4
     29--30 ([1m[34mH[0m[0m) axis id: 6
 > Mapping vertex 29 ([1m[32mZ[0m[0m): Tensordot
   - Current frontiers: 
     1--22 (-) axis id: 1
-    22--34 ([1m[34mH[0m[0m) axis id: 2
-    31--32 ([1m[34mH[0m[0m) axis id: 3
-    5--14 ([1m[34mH[0m[0m) axis id: 4
-    4--14 ([1m[34mH[0m[0m) axis id: 5
-> Mapping vertex 5 (●): Boundary Node
-  - Current frontiers: 
-    1--22 (-) axis id: 1
-    22--34 ([1m[34mH[0m[0m) axis id: 2
-    31--32 ([1m[34mH[0m[0m) axis id: 3
+    22--32 ([1m[34mH[0m[0m) axis id: 2
     5--14 ([1m[34mH[0m[0m) axis id: 5
+    14--32 ([1m[34mH[0m[0m) axis id: 3
     4--14 ([1m[34mH[0m[0m) axis id: 4
-> Mapping vertex 31 ([1m[32mZ[0m[0m): Tensordot
-  - Current frontiers: 
-    1--22 (-) axis id: 1
-    22--34 ([1m[34mH[0m[0m) axis id: 2
-    5--14 ([1m[34mH[0m[0m) axis id: 4
-    4--14 ([1m[34mH[0m[0m) axis id: 3
-> Mapping vertex 34 ([1m[32mZ[0m[0m): Tensordot
+> Mapping vertex 32 ([1m[32mZ[0m[0m): Tensordot
   - Current frontiers: 
     1--22 (-) axis id: 1
     5--14 ([1m[34mH[0m[0m) axis id: 3
     4--14 ([1m[34mH[0m[0m) axis id: 2
-    33--34 ([1m[34mH[0m[0m) axis id: 4
-> Mapping vertex 33 ([1m[32mZ[0m[0m): Tensordot
+    31--32 ([1m[34mH[0m[0m) axis id: 4
+> Mapping vertex 31 ([1m[32mZ[0m[0m): Tensordot
   - Current frontiers: 
     1--22 (-) axis id: 1
     5--14 ([1m[34mH[0m[0m) axis id: 3
     4--14 ([1m[34mH[0m[0m) axis id: 2
-> Mapping vertex 1 (●): Boundary Node
-  - Current frontiers: 
-    1--22 (-) axis id: 1
-    5--14 ([1m[34mH[0m[0m) axis id: 3
-    4--14 ([1m[34mH[0m[0m) axis id: 2
-=======
-    7--30 ([1m[34mH[0m[0m) axis id: 1
-    7--38 ([1m[34mH[0m[0m) axis id: 2
-    1--7 (-) axis id: 3
-> Mapping vertex 38 ([1m[32mZ[0m[0m): Tensordot
-  - Current frontiers: 
-    7--30 ([1m[34mH[0m[0m) axis id: 1
-    1--7 (-) axis id: 2
-    37--38 ([1m[34mH[0m[0m) axis id: 3
-    19--38 ([1m[34mH[0m[0m) axis id: 4
-> Mapping vertex 37 ([1m[32mZ[0m[0m): Tensordot
-  - Current frontiers: 
-    7--30 ([1m[34mH[0m[0m) axis id: 1
-    1--7 (-) axis id: 2
-    19--38 ([1m[34mH[0m[0m) axis id: 3
-> Mapping vertex 19 ([1m[32mZ[0m[0m): Tensordot
-  - Current frontiers: 
-    7--30 ([1m[34mH[0m[0m) axis id: 1
-    1--7 (-) axis id: 2
-    5--19 ([1m[34mH[0m[0m) axis id: 3
-    19--30 ([1m[34mH[0m[0m) axis id: 4
-    19--32 ([1m[34mH[0m[0m) axis id: 5
-    4--19 ([1m[34mH[0m[0m) axis id: 6
-> Mapping vertex 5 (●): Boundary Node
-  - Current frontiers: 
-    7--30 ([1m[34mH[0m[0m) axis id: 1
-    1--7 (-) axis id: 2
-    5--19 ([1m[34mH[0m[0m) axis id: 6
-    19--30 ([1m[34mH[0m[0m) axis id: 3
-    19--32 ([1m[34mH[0m[0m) axis id: 4
-    4--19 ([1m[34mH[0m[0m) axis id: 5
-> Mapping vertex 30 ([1m[32mZ[0m[0m): Tensordot
-  - Current frontiers: 
-    1--7 (-) axis id: 1
-    5--19 ([1m[34mH[0m[0m) axis id: 4
-    19--32 ([1m[34mH[0m[0m) axis id: 2
-    4--19 ([1m[34mH[0m[0m) axis id: 3
-    29--30 ([1m[34mH[0m[0m) axis id: 5
-> Mapping vertex 29 ([1m[32mZ[0m[0m): Tensordot
-  - Current frontiers: 
-    1--7 (-) axis id: 1
-    5--19 ([1m[34mH[0m[0m) axis id: 4
-    19--32 ([1m[34mH[0m[0m) axis id: 2
-    4--19 ([1m[34mH[0m[0m) axis id: 3
-> Mapping vertex 32 ([1m[32mZ[0m[0m): Tensordot
-  - Current frontiers: 
-    1--7 (-) axis id: 1
-    5--19 ([1m[34mH[0m[0m) axis id: 3
-    4--19 ([1m[34mH[0m[0m) axis id: 2
-    31--32 ([1m[34mH[0m[0m) axis id: 4
-> Mapping vertex 31 ([1m[32mZ[0m[0m): Tensordot
-  - Current frontiers: 
-    1--7 (-) axis id: 1
-    5--19 ([1m[34mH[0m[0m) axis id: 3
-    4--19 ([1m[34mH[0m[0m) axis id: 2
 > Mapping vertex 4 (●): Boundary Node
   - Current frontiers: 
-    1--7 (-) axis id: 1
-    5--19 ([1m[34mH[0m[0m) axis id: 2
-    4--19 ([1m[34mH[0m[0m) axis id: 3
-> Mapping vertex 1 (●): Boundary Node
-  - Current frontiers: 
-    1--7 (-) axis id: 1
-    5--19 ([1m[34mH[0m[0m) axis id: 2
-    4--19 ([1m[34mH[0m[0m) axis id: 3
->>>>>>> d8e8b8a2
+    1--22 (-) axis id: 1
+    5--14 ([1m[34mH[0m[0m) axis id: 2
+    4--14 ([1m[34mH[0m[0m) axis id: 3
 Successfully added Tensor 1
 Input  axis ids: 0 3
 Output axis ids: 1 2
 Stored the resulting tensor as tensor id 1
 
-<<<<<<< HEAD
-qsyn> tsp 1
-{{ 7.071068e-01-7.071068e-01i, -1.232595e-32-6.601426e-17i,
-   0.000000e+00+0.000000e+00i,  0.000000e+00+0.000000e+00i},
- {-1.232595e-32-6.601426e-17i,  7.071068e-01-7.071068e-01i,
-   0.000000e+00+0.000000e+00i,  0.000000e+00+0.000000e+00i},
- { 0.000000e+00+0.000000e+00i,  0.000000e+00+0.000000e+00i,
-  -1.827915e-16+9.335826e-17i,  7.071068e-01-7.071068e-01i},
- { 0.000000e+00+0.000000e+00i,  0.000000e+00+0.000000e+00i,
-   7.071068e-01-7.071068e-01i, -1.827915e-16+9.335826e-17i}}
-#Dim:    2	Info: ZX 0
-
-=======
->>>>>>> d8e8b8a2
 qsyn> tseq 0 1
 [1m[32mEquivalent[0m[0m
 - Global Norm : 0.707107
