--- conflicted
+++ resolved
@@ -1,19 +1,9 @@
 DV Lab, NTUEE, Qsyn 0.4.2
-<<<<<<< HEAD
-qsyn> zxnew
+qsyn> zxgr benchmark/zx/cnot.zx
 Created and checked out to ZXGraph 0
 
-qsyn> zxgt
-
-qsyn> zxnew
+qsyn> zxgr benchmark/zx/cnot.zx
 Created and checked out to ZXGraph 1
-=======
-qsyn> zxgr benchmark/zx/cnot.zx
-Create and checkout to Graph 0
-
-qsyn> zxgr benchmark/zx/cnot.zx
-Create and checkout to Graph 1
->>>>>>> d065cb13
 
 qsyn> zxcompose 0
 
