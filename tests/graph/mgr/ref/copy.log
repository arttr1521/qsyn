DV Lab, NTUEE, Qsyn 0.4.2
<<<<<<< HEAD
qsyn> zxnew
Created and checked out to ZXGraph 0
=======
qsyn> zxgr benchmark/zx/cnot.zx
Create and checkout to Graph 0
>>>>>>> d065cb13

qsyn> zxgp
Graph 0( 2 inputs, 2 outputs, 6 vertices, 5 edges )

qsyn> zxcopy
Successfully copied ZXGraph 0 to ZXGraph 1
Checked out to ZXGraph 1

qsyn> zxgp
Graph 1( 2 inputs, 2 outputs, 6 vertices, 5 edges )

qsyn> zxge -rmv 1

qsyn> zxgp
Graph 1( 1 inputs, 2 outputs, 5 vertices, 4 edges )

qsyn> zxch 0
Checked out to ZXGraph 0

qsyn> zxgp
Graph 0( 2 inputs, 2 outputs, 6 vertices, 5 edges )

qsyn> zxr

<<<<<<< HEAD
qsyn> zxnew
Created and checked out to ZXGraph 0
=======
qsyn> zxgr benchmark/zx/cnot.zx
Create and checkout to Graph 0
>>>>>>> d065cb13

qsyn> zxgp
Graph 0( 2 inputs, 2 outputs, 6 vertices, 5 edges )

qsyn> zxcopy
Successfully copied ZXGraph 0 to ZXGraph 1
Checked out to ZXGraph 1

qsyn> zxgp
Graph 1( 2 inputs, 2 outputs, 6 vertices, 5 edges )

qsyn> zxge -rmv 1

qsyn> zxgp
Graph 1( 1 inputs, 2 outputs, 5 vertices, 4 edges )

qsyn> zxcop -r 0
Successfully copied ZXGraph 1 to ZXGraph 0
Checked out to ZXGraph 0

qsyn> zxgp
Graph 0( 1 inputs, 2 outputs, 5 vertices, 4 edges )

qsyn> zxr

<<<<<<< HEAD
qsyn> zxnew
Created and checked out to ZXGraph 0
=======
qsyn> zxgr benchmark/zx/cnot.zx
Create and checkout to Graph 0
>>>>>>> d065cb13

qsyn> zxgp -v

ID:   0 (●, 0)           (Qubit, Col): (0, 0)	  #Neighbors:   1     (2, -) 
ID:   1 (●, 0)           (Qubit, Col): (1, 0)	  #Neighbors:   1     (3, -) 
ID:   2 ([1m[32mZ[0m[0m, 0)           (Qubit, Col): (0, 1)	  #Neighbors:   3     (0, -) (3, -) (4, -) 
ID:   3 ([1m[31mX[0m[0m, 0)           (Qubit, Col): (1, 1)	  #Neighbors:   3     (1, -) (2, -) (5, -) 
ID:   4 (●, 0)           (Qubit, Col): (0, 2)	  #Neighbors:   1     (2, -) 
ID:   5 (●, 0)           (Qubit, Col): (1, 2)	  #Neighbors:   1     (3, -) 
Total #Vertices: 6


qsyn> zxcopy
Successfully copied ZXGraph 0 to ZXGraph 1
Checked out to ZXGraph 1

qsyn> zxge -adde 0 5 HADAMARD

qsyn> zxgp -v

ID:   0 (●, 0)           (Qubit, Col): (0, 0)	  #Neighbors:   2     (2, -) (5, [1m[34mH[0m[0m) 
ID:   1 (●, 0)           (Qubit, Col): (1, 0)	  #Neighbors:   1     (3, -) 
ID:   2 ([1m[32mZ[0m[0m, 0)           (Qubit, Col): (0, 1)	  #Neighbors:   3     (0, -) (3, -) (4, -) 
ID:   3 ([1m[31mX[0m[0m, 0)           (Qubit, Col): (1, 1)	  #Neighbors:   3     (1, -) (2, -) (5, -) 
ID:   4 (●, 0)           (Qubit, Col): (0, 2)	  #Neighbors:   1     (2, -) 
ID:   5 (●, 0)           (Qubit, Col): (1, 2)	  #Neighbors:   2     (0, [1m[34mH[0m[0m) (3, -) 
Total #Vertices: 6


qsyn> zxcheckout 0
Checked out to ZXGraph 0

qsyn> zxgp -v

ID:   0 (●, 0)           (Qubit, Col): (0, 0)	  #Neighbors:   1     (2, -) 
ID:   1 (●, 0)           (Qubit, Col): (1, 0)	  #Neighbors:   1     (3, -) 
ID:   2 ([1m[32mZ[0m[0m, 0)           (Qubit, Col): (0, 1)	  #Neighbors:   3     (0, -) (3, -) (4, -) 
ID:   3 ([1m[31mX[0m[0m, 0)           (Qubit, Col): (1, 1)	  #Neighbors:   3     (1, -) (2, -) (5, -) 
ID:   4 (●, 0)           (Qubit, Col): (0, 2)	  #Neighbors:   1     (2, -) 
ID:   5 (●, 0)           (Qubit, Col): (1, 2)	  #Neighbors:   1     (3, -) 
Total #Vertices: 6


qsyn> qq -f
<|MERGE_RESOLUTION|>--- conflicted
+++ resolved
@@ -1,11 +1,6 @@
 DV Lab, NTUEE, Qsyn 0.4.2
-<<<<<<< HEAD
-qsyn> zxnew
+qsyn> zxgr benchmark/zx/cnot.zx
 Created and checked out to ZXGraph 0
-=======
-qsyn> zxgr benchmark/zx/cnot.zx
-Create and checkout to Graph 0
->>>>>>> d065cb13
 
 qsyn> zxgp
 Graph 0( 2 inputs, 2 outputs, 6 vertices, 5 edges )
@@ -30,13 +25,8 @@
 
 qsyn> zxr
 
-<<<<<<< HEAD
-qsyn> zxnew
+qsyn> zxgr benchmark/zx/cnot.zx
 Created and checked out to ZXGraph 0
-=======
-qsyn> zxgr benchmark/zx/cnot.zx
-Create and checkout to Graph 0
->>>>>>> d065cb13
 
 qsyn> zxgp
 Graph 0( 2 inputs, 2 outputs, 6 vertices, 5 edges )
@@ -62,13 +52,8 @@
 
 qsyn> zxr
 
-<<<<<<< HEAD
-qsyn> zxnew
+qsyn> zxgr benchmark/zx/cnot.zx
 Created and checked out to ZXGraph 0
-=======
-qsyn> zxgr benchmark/zx/cnot.zx
-Create and checkout to Graph 0
->>>>>>> d065cb13
 
 qsyn> zxgp -v
 
