--- conflicted
+++ resolved
@@ -67,21 +67,12 @@
 qsyn> zxgprint -v
 ID:	0	VertexType:	●	Qubit:	0	Phase:	0	#Neighbors:	1	(2, -) 
 ID:	1	VertexType:	●	Qubit:	1	Phase:	0	#Neighbors:	1	(3, -) 
-<<<<<<< HEAD
-ID:	2	VertexType:	[1;32mZ[0m	Qubit:	0	Phase:	0	#Neighbors:	3	(10, -) (3, -) (0, -) 
-ID:	3	VertexType:	[1;31mX[0m	Qubit:	1	Phase:	0	#Neighbors:	3	(11, -) (2, -) (1, -) 
-ID:	8	VertexType:	●	Qubit:	0	Phase:	0	#Neighbors:	1	(10, -) 
-ID:	9	VertexType:	●	Qubit:	1	Phase:	0	#Neighbors:	1	(11, -) 
-ID:	10	VertexType:	[1;32mZ[0m	Qubit:	0	Phase:	0	#Neighbors:	3	(8, -) (2, -) (11, -) 
-ID:	11	VertexType:	[1;31mX[0m	Qubit:	1	Phase:	0	#Neighbors:	3	(10, -) (3, -) (9, -) 
-=======
 ID:	2	VertexType:	[1;32mZ[0m	Qubit:	0	Phase:	0	#Neighbors:	3	(0, -) (3, -) (10, -) 
 ID:	3	VertexType:	[1;31mX[0m	Qubit:	1	Phase:	0	#Neighbors:	3	(1, -) (2, -) (11, -) 
 ID:	8	VertexType:	●	Qubit:	0	Phase:	0	#Neighbors:	1	(10, -) 
 ID:	9	VertexType:	●	Qubit:	1	Phase:	0	#Neighbors:	1	(11, -) 
 ID:	10	VertexType:	[1;32mZ[0m	Qubit:	0	Phase:	0	#Neighbors:	3	(2, -) (8, -) (11, -) 
 ID:	11	VertexType:	[1;31mX[0m	Qubit:	1	Phase:	0	#Neighbors:	3	(3, -) (9, -) (10, -) 
->>>>>>> 01c88010
 Total #Vertices: 8
 
 qsyn> zxcheckout 1
@@ -90,13 +81,8 @@
 qsyn> zxgprint -v
 ID:	0	VertexType:	●	Qubit:	0	Phase:	0	#Neighbors:	1	(2, -) 
 ID:	1	VertexType:	●	Qubit:	1	Phase:	0	#Neighbors:	1	(3, -) 
-<<<<<<< HEAD
-ID:	2	VertexType:	[1;32mZ[0m	Qubit:	0	Phase:	0	#Neighbors:	3	(4, -) (3, -) (0, -) 
-ID:	3	VertexType:	[1;31mX[0m	Qubit:	1	Phase:	0	#Neighbors:	3	(2, -) (1, -) (5, -) 
-=======
 ID:	2	VertexType:	[1;32mZ[0m	Qubit:	0	Phase:	0	#Neighbors:	3	(0, -) (3, -) (4, -) 
 ID:	3	VertexType:	[1;31mX[0m	Qubit:	1	Phase:	0	#Neighbors:	3	(1, -) (2, -) (5, -) 
->>>>>>> 01c88010
 ID:	4	VertexType:	●	Qubit:	0	Phase:	0	#Neighbors:	1	(2, -) 
 ID:	5	VertexType:	●	Qubit:	1	Phase:	0	#Neighbors:	1	(3, -) 
 Total #Vertices: 6
@@ -106,11 +92,7 @@
 
 qsyn> zxgprint -v
 ID:	0	VertexType:	●	Qubit:	0	Phase:	0	#Neighbors:	1	(2, -) 
-<<<<<<< HEAD
-ID:	2	VertexType:	[1;32mZ[0m	Qubit:	0	Phase:	0	#Neighbors:	3	(4, -) (3, -) (0, -) 
-=======
 ID:	2	VertexType:	[1;32mZ[0m	Qubit:	0	Phase:	0	#Neighbors:	3	(0, -) (3, -) (4, -) 
->>>>>>> 01c88010
 ID:	3	VertexType:	[1;31mX[0m	Qubit:	1	Phase:	0	#Neighbors:	2	(2, -) (5, -) 
 ID:	4	VertexType:	●	Qubit:	0	Phase:	0	#Neighbors:	1	(2, -) 
 ID:	5	VertexType:	●	Qubit:	1	Phase:	0	#Neighbors:	1	(3, -) 
@@ -122,21 +104,12 @@
 qsyn> zxgprint -v
 ID:	0	VertexType:	●	Qubit:	0	Phase:	0	#Neighbors:	1	(2, -) 
 ID:	1	VertexType:	●	Qubit:	1	Phase:	0	#Neighbors:	1	(3, -) 
-<<<<<<< HEAD
-ID:	2	VertexType:	[1;32mZ[0m	Qubit:	0	Phase:	0	#Neighbors:	3	(10, -) (3, -) (0, -) 
-ID:	3	VertexType:	[1;31mX[0m	Qubit:	1	Phase:	0	#Neighbors:	3	(11, -) (2, -) (1, -) 
-ID:	8	VertexType:	●	Qubit:	0	Phase:	0	#Neighbors:	1	(10, -) 
-ID:	9	VertexType:	●	Qubit:	1	Phase:	0	#Neighbors:	1	(11, -) 
-ID:	10	VertexType:	[1;32mZ[0m	Qubit:	0	Phase:	0	#Neighbors:	3	(8, -) (2, -) (11, -) 
-ID:	11	VertexType:	[1;31mX[0m	Qubit:	1	Phase:	0	#Neighbors:	3	(10, -) (3, -) (9, -) 
-=======
 ID:	2	VertexType:	[1;32mZ[0m	Qubit:	0	Phase:	0	#Neighbors:	3	(0, -) (3, -) (10, -) 
 ID:	3	VertexType:	[1;31mX[0m	Qubit:	1	Phase:	0	#Neighbors:	3	(1, -) (2, -) (11, -) 
 ID:	8	VertexType:	●	Qubit:	0	Phase:	0	#Neighbors:	1	(10, -) 
 ID:	9	VertexType:	●	Qubit:	1	Phase:	0	#Neighbors:	1	(11, -) 
 ID:	10	VertexType:	[1;32mZ[0m	Qubit:	0	Phase:	0	#Neighbors:	3	(2, -) (8, -) (11, -) 
 ID:	11	VertexType:	[1;31mX[0m	Qubit:	1	Phase:	0	#Neighbors:	3	(3, -) (9, -) (10, -) 
->>>>>>> 01c88010
 Total #Vertices: 8
 
 qsyn> q -f
