--- conflicted
+++ resolved
@@ -1,22 +1,18 @@
-<<<<<<< HEAD
-FOLDER=230518-extractionV5-sweep-criteria-2
-=======
 FOLDER=230523-IterativeDFS
->>>>>>> 07272b4f
 mkdir -p ref/${FOLDER}
-# ##NOTE - Full Reduced Stats
-# for file in cm82a_208 adr4_197 cm42a_207 cycle10_2_110 ham15_107 dc2_222 inc_237 rd84_253 sqn_258 root_255; do
-#     ../../qsyn -f "dof/${file}.dof" > ref/${FOLDER}/${file}-O3.log 2>&1
-# done
-# ##NOTE - Other 1
-# for file in urf2_277 life_238 9symml_195 dist_223 urf1_278; do
-#     ../../qsyn -f "dof/${file}.dof" > ref/${FOLDER}/${file}-O3.log 2>&1
-# done
-# ##NOTE - Other 2
-# for file in cm85a_209 mlp4_245 square_root_7 pm1_249 sqrt8_260 z4_268 rd73_252 rd53_251; do
-#     ../../qsyn -f "dof/${file}.dof" > ref/${FOLDER}/${file}-O3.log 2>&1
-# done
-##NOTE - Big cases
+##NOTE - Full Reduced Stats
+for file in cm82a_208 adr4_197 cm42a_207 cycle10_2_110 ham15_107 dc2_222 inc_237 rd84_253 sqn_258 root_255; do
+    ../../qsyn -f "dof/${file}.dof" > ref/${FOLDER}/${file}-O3.log 2>&1
+done
+##NOTE - Other 1
+for file in urf2_277 life_238 9symml_195 dist_223 urf1_278; do
+    ../../qsyn -f "dof/${file}.dof" > ref/${FOLDER}/${file}-O3.log 2>&1
+done
+##NOTE - Other 2
+for file in cm85a_209 mlp4_245 square_root_7 pm1_249 sqrt8_260 z4_268 rd73_252 rd53_251; do
+    ../../qsyn -f "dof/${file}.dof" > ref/${FOLDER}/${file}-O3.log 2>&1
+done
+#NOTE - Big cases
 for file in hwb8_113 urf1_149; do
     ../../qsyn -f "dof/${file}.dof" > ref/${FOLDER}/${file}-O3.log 2>&1
 done
