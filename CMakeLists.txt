cmake_minimum_required(VERSION 3.19)

set(CMAKE_CXX_STANDARD 20)
set(CMAKE_CXX_STANDARD_REQUIRED ON)
set(CMAKE_CXX_EXTENSIONS OFF)

if(NOT CMAKE_BUILD_TYPE)
  set(CMAKE_BUILD_TYPE Release)
endif()

set(CMAKE_CXX_FLAGS_DEBUG "-g")
set(CMAKE_CXX_FLAGS_RELEASE "-O3")

include(FetchContent)
set(FETCHCONTENT_UPDATES_DISCONNECTED TRUE)

set(PROJECT_NAME qsyn)

project(
  ${PROJECT_NAME}
  LANGUAGES CXX
  VERSION 1.0.0)

find_package(OpenMP REQUIRED)
<<<<<<< HEAD

set(BLA_VENDER OpenBLAS)
find_package(BLAS REQUIRED)
=======
find_package(BLAS QUIET)
>>>>>>> 2d3a72e2
find_package(LAPACK REQUIRED)

FetchContent_Declare(
  xtl
  GIT_REPOSITORY https://github.com/xtensor-stack/xtl.git
  GIT_TAG 0.7.5)
FetchContent_MakeAvailable(xtl)

FetchContent_Declare(
  xtensor
  GIT_REPOSITORY https://github.com/xtensor-stack/xtensor.git
  GIT_TAG 0.24.6)
FetchContent_MakeAvailable(xtensor)

FetchContent_Declare(
  xtensor-blas
  GIT_REPOSITORY https://github.com/xtensor-stack/xtensor-blas.git
  GIT_TAG 0.20.0)
FetchContent_MakeAvailable(xtensor-blas)

file(
  GLOB_RECURSE SOURCES
  RELATIVE ${CMAKE_SOURCE_DIR}
  "src/**/*.cpp" "src/**/*.h")
add_executable(${PROJECT_NAME} ${SOURCES})

<<<<<<< HEAD
file(
  GLOB INCLUDES
  LIST_DIRECTORIES true
  RELATIVE ${CMAKE_SOURCE_DIR}
  "src/*/" "vendor/include")
list(REMOVE_ITEM INCLUDES "src/rules.mk") # To shut cc1plus warning up
target_include_directories(${PROJECT_NAME} PRIVATE ${INCLUDES})
target_include_directories(${PROJECT_NAME} PRIVATE /opt/OpenBLAS/include/)
=======
# lists all subdirectories of a directory
macro(SUBDIRLIST result curdir)
  file(GLOB children ${curdir}/*)
  set(dirlist "")
  foreach(child ${children})
    if(IS_DIRECTORY ${child})
      list(APPEND dirlist ${child})
    endif()
  endforeach()
  set(${result} ${dirlist})
endmacro()

subdirlist(INCLUDES ${CMAKE_SOURCE_DIR}/src)
target_include_directories(${PROJECT_NAME} PRIVATE ${INCLUDES})
# for tqdm.h
target_include_directories(${PROJECT_NAME}
                           PRIVATE ${CMAKE_SOURCE_DIR}/vendor/include)
>>>>>>> 2d3a72e2

target_link_libraries(
  ${PROJECT_NAME}
  xtl
  xtensor
  xtensor-blas
  lapack
  OpenMP::OpenMP_CXX
  ${BLAS_LIBRARIES}
  ${LAPACK_LIBRARIES}
 )

add_custom_command(TARGET ${PROJECT_NAME} POST_BUILD
    COMMAND ${CMAKE_COMMAND} -E copy $<TARGET_FILE:${PROJECT_NAME}> ${CMAKE_SOURCE_DIR}/${PROJECT_NAME}
    COMMENT "Copied executable to ${CMAKE_SOURCE_DIR}/${PROJECT_NAME}"
)<|MERGE_RESOLUTION|>--- conflicted
+++ resolved
@@ -22,13 +22,9 @@
   VERSION 1.0.0)
 
 find_package(OpenMP REQUIRED)
-<<<<<<< HEAD
 
 set(BLA_VENDER OpenBLAS)
 find_package(BLAS REQUIRED)
-=======
-find_package(BLAS QUIET)
->>>>>>> 2d3a72e2
 find_package(LAPACK REQUIRED)
 
 FetchContent_Declare(
@@ -55,16 +51,6 @@
   "src/**/*.cpp" "src/**/*.h")
 add_executable(${PROJECT_NAME} ${SOURCES})
 
-<<<<<<< HEAD
-file(
-  GLOB INCLUDES
-  LIST_DIRECTORIES true
-  RELATIVE ${CMAKE_SOURCE_DIR}
-  "src/*/" "vendor/include")
-list(REMOVE_ITEM INCLUDES "src/rules.mk") # To shut cc1plus warning up
-target_include_directories(${PROJECT_NAME} PRIVATE ${INCLUDES})
-target_include_directories(${PROJECT_NAME} PRIVATE /opt/OpenBLAS/include/)
-=======
 # lists all subdirectories of a directory
 macro(SUBDIRLIST result curdir)
   file(GLOB children ${curdir}/*)
@@ -82,7 +68,6 @@
 # for tqdm.h
 target_include_directories(${PROJECT_NAME}
                            PRIVATE ${CMAKE_SOURCE_DIR}/vendor/include)
->>>>>>> 2d3a72e2
 
 target_link_libraries(
   ${PROJECT_NAME}
