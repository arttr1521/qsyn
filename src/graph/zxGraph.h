/****************************************************************************
  FileName     [ zxGraph.h ]
  PackageName  [ graph ]
  Synopsis     [ Define ZX-graph structures ]
  Author       [ Cheng-Hua Lu, Chin-Yi Cheng ]
  Copyright    [ Copyleft(c) 2022-present DVLab, GIEE, NTU, Taiwan ]
****************************************************************************/

#ifndef ZX_GRAPH_H
#define ZX_GRAPH_H

#include <iostream>
#include <unordered_map>
#include <vector>
#include <string>
#include "phase.h"
#include "qtensor.h"
#include "zxDef.h"
using namespace std;


class ZXVertex;
class ZXGraph;
enum class VertexType;
enum class EdgeType;

//------------------------------------------------------------------------
//  Define types
//------------------------------------------------------------------------

typedef pair<ZXVertex*, EdgeType*> NeighborPair;
typedef pair<pair<ZXVertex*, ZXVertex*>, EdgeType*> EdgePair;
typedef unordered_multimap<ZXVertex*, EdgeType*> NeighborMap;
<<<<<<< HEAD

namespace std{
template <>
struct hash<EdgePair>
  {
    size_t operator()(const EdgePair& k) const
    {
      return ((hash<ZXVertex*>()(k.first.first)
               ^ (hash<ZXVertex*>()(k.first.second) << 1)) >> 1)
               ^ (hash< EdgeType*>()(k.second) << 1);
    }
  };
}
=======
>>>>>>> ce21b092

//------------------------------------------------------------------------
//   Define classes
//------------------------------------------------------------------------
enum class VertexType{
    BOUNDARY,
    Z,
    X,
    H_BOX,
    ERRORTYPE       // Never use this
};

VertexType str2VertexType(string str);

string VertexType2Str(VertexType vt);

enum class EdgeType{
    SIMPLE,
    HADAMARD,
    ERRORTYPE       // Never use this
};

EdgeType toggleEdge(EdgeType et);

EdgeType* str2EdgeType(string str);

string EdgeType2Str(EdgeType* et);

template<typename T> ostream& operator<<(typename enable_if<is_enum<T>::value, ostream>::type& stream, const T& e){
    return stream << static_cast<typename underlying_type<T>::type>(e);
}


class ZXVertex{
    public:
        ZXVertex(size_t id, int qubit, VertexType vt, Phase phase = Phase()) {
            _id = id;
            _qubit = qubit;
            _type = vt;
            _phase = phase;
            _DFSCounter = 0;
<<<<<<< HEAD
            _pin = unsigned(-1);
=======
>>>>>>> ce21b092
            _neighborMap.clear();
        }
        ~ZXVertex(){}

        // Getter and Setter
        size_t getId() const                                                { return _id; }
        int getQubit() const                                                { return _qubit; }
        VertexType getType() const                                          { return _type; }
        Phase getPhase() const                                              { return _phase; }
<<<<<<< HEAD
        size_t getPin() const                                               { return _pin; }
        NeighborMap getNeighborMap() const                                  { return _neighborMap; }
        QTensor<double>       getTSform() const;

        void setId(size_t id)                                                           { _id = id; }
        void setQubit(int q)                                                            {_qubit = q; }
        void setType(VertexType ZXVertex)                                               { _type = ZXVertex; }
        void setPhase(Phase p)                                                          { _phase = p; }
        void setNeighborMap(NeighborMap neighborMap)                                    { _neighborMap = neighborMap; }
        void setPin(size_t p)                                               { _pin = p; }


        // Add and Remove
        void addNeighbor(NeighborPair neighbor)                             { _neighborMap.insert(neighbor);}
=======
        vector<ZXVertex*> getNeighbors() const;
        ZXVertex* getNeighbor(size_t idx) const;
        NeighborMap getNeighborMap() const                                  { return _neighborMap; }

        void setId(size_t id)                                               { _id = id; }
        void setQubit(int q)                                                {_qubit = q; }
        void setType(VertexType ZXVertex)                                   { _type = ZXVertex; }
        void setPhase(Phase p)                                              { _phase = p; }
        void setNeighborMap(NeighborMap neighborMap)                        { _neighborMap = neighborMap; }


        // Add and Remove
        void addNeighbor(NeighborPair neighbor)                             { _neighborMap.insert(neighbor); }
>>>>>>> ce21b092
        void removeNeighbor(NeighborPair neighbor);
        void removeNeighborById(size_t id);


        // Print functions
        void printVertex() const;
        void printNeighborMap() const;

        
        // Action
        void disconnect(ZXVertex* v, bool checked = false);


        // Test
        bool isNeighbor(ZXVertex* v) const;

        
        // DFS
        bool isVisited(unsigned global) { return global == _DFSCounter; }
        void setVisited(unsigned global) { _DFSCounter = global; }

    private:
<<<<<<< HEAD
        int                                  _qubit;
        size_t                               _id;
        VertexType                           _type;
        Phase                                _phase;
        NeighborMap                          _neighborMap;
        unsigned                             _DFSCounter;
        size_t                               _pin;
        
=======
        int                                     _qubit;
        size_t                                  _id;
        Phase                                   _phase;
        VertexType                              _type;
        NeighborMap                             _neighborMap;
        unsigned                                _DFSCounter;
>>>>>>> ce21b092
};


class ZXGraph{
    public:
        ZXGraph(size_t id, void** ref = NULL) : _id(id), _ref(ref), _tensor(1.+0.i){
            _inputs.clear();
            _outputs.clear();
            _vertices.clear();
            _edges.clear();
            _inputList.clear();
            _outputList.clear();
            _topoOrder.clear();
            _globalDFScounter = 1;
        }
        
        ~ZXGraph() {
            for(size_t i = 0; i < _vertices.size(); i++) delete _vertices[i];
            // for(size_t i = 0; i < _topoOrder.size(); i++) delete _topoOrder[i];
        }


        // Getter and Setter
        void setId(size_t id)                           { _id = id; }
        void setRef(void** ref)                         { _ref = ref; }
        void setInputs(vector<ZXVertex*> inputs)        { _inputs = inputs; }
        void setOutputs(vector<ZXVertex*> outputs)      { _outputs = outputs; }
        void setVertices(vector<ZXVertex*> vertices)    { _vertices = vertices; }
        void setEdges(vector<EdgePair > edges)          { _edges = edges; }
        
        size_t getId() const                            { return _id; }
        void** getRef() const                           { return _ref; }
        vector<ZXVertex*> getInputs() const             { return _inputs; }
        size_t getNumInputs() const                     { return _inputs.size(); }
        vector<ZXVertex*> getOutputs() const            { return _outputs; }
        size_t getNumOutputs() const                    { return _outputs.size(); }
        vector<ZXVertex*> getVertices() const           { return _vertices; }
        size_t getNumVertices() const                   { return _vertices.size(); }
        vector<EdgePair > getEdges() const              { return _edges; }
        size_t getNumEdges() const                      { return _edges.size(); }


        // For testing
        void generateCNOT();
        bool isEmpty() const;
        bool isValid() const;
        bool isConnected(ZXVertex* v1, ZXVertex* v2) const;
        bool isId(size_t id) const;
        bool isInputQubit(int qubit) const;
        bool isOutputQubit(int qubit) const;


        // Add and Remove
        ZXVertex* addInput(size_t id, int qubit);
        ZXVertex* addOutput(size_t id, int qubit);
        ZXVertex* addVertex(size_t id, int qubit, VertexType ZXVertex, Phase phase = Phase() );
        EdgePair addEdge(ZXVertex* vs, ZXVertex* vt, EdgeType* et);
        void addEdgeById(size_t id_s, size_t id_t, EdgeType* et);
        void addInputs(vector<ZXVertex*> inputs);
        void addOutputs(vector<ZXVertex*> outputs);
        void addVertices(vector<ZXVertex*> vertices);
        void addEdges(vector<EdgePair> edges);

        void removeVertex(ZXVertex* v, bool checked = false);
        void removeVertices(vector<ZXVertex* > vertices, bool checked = false);
        void removeVertexById(size_t id);
        void removeIsolatedVertices();
        void removeEdge(ZXVertex* vs, ZXVertex* vt, bool checked = false);
<<<<<<< HEAD
=======
        void removeEdgeByEdgePair(EdgePair ep);
>>>>>>> ce21b092
        void removeEdgeById(size_t id_s, size_t id_t);

                
        // Find functions
        ZXVertex* findInputById(size_t id) const;
        ZXVertex* findOutputById(size_t id) const;
        ZXVertex* findVertexById(size_t id) const;
        size_t findNextId() const;


        // Action
        void reset();
        ZXGraph* copy() const;
        void sortIOByQubit();
        void sortVerticeById();


        // Print functions
        void printGraph() const;
        void printInputs() const;
        void printOutputs() const;
        void printVertices() const;
        void printEdges() const;
        
        // Traverse
        void updateTopoOrder();
        template<typename F>
        void topoTraverse(F lambda){
            updateTopoOrder();
            for_each(_topoOrder.begin(),_topoOrder.end(),lambda);
        }

        // For mapping
        void tensorMapping();
        void concatenate(ZXGraph* tmp, bool remove_imm = false);
        void setInputHash(size_t q, ZXVertex* v)                    { _inputList[q] = v; }
        void setOutputHash(size_t q, ZXVertex* v)                   { _outputList[q] = v; }
        unordered_map<size_t, ZXVertex*> getInputList() const       { return _inputList; }
        unordered_map<size_t, ZXVertex*> getOutputList() const      { return _outputList; }
        ZXVertex* getInputFromHash(size_t q);
        ZXVertex* getOutputFromHash(size_t q);
        vector<ZXVertex*> getNonBoundary();
        vector<EdgePair> getInnerEdges();
        void cleanRedundantEdges();

        
    private:
        size_t                            _id;
        void**                            _ref;
        QTensor<double>                   _tensor;
        vector<ZXVertex*>                 _inputs;
        vector<ZXVertex*>                 _outputs;
        vector<ZXVertex*>                 _vertices;
        vector<EdgePair >                 _edges;
        unordered_map<size_t, ZXVertex*>  _inputList;
        unordered_map<size_t, ZXVertex*>  _outputList;
        vector<ZXVertex*>                 _topoOrder;
        unsigned                          _globalDFScounter;
        void DFS(ZXVertex*);

};

#endif<|MERGE_RESOLUTION|>--- conflicted
+++ resolved
@@ -31,7 +31,6 @@
 typedef pair<ZXVertex*, EdgeType*> NeighborPair;
 typedef pair<pair<ZXVertex*, ZXVertex*>, EdgeType*> EdgePair;
 typedef unordered_multimap<ZXVertex*, EdgeType*> NeighborMap;
-<<<<<<< HEAD
 
 namespace std{
 template <>
@@ -45,8 +44,6 @@
     }
   };
 }
-=======
->>>>>>> ce21b092
 
 //------------------------------------------------------------------------
 //   Define classes
@@ -88,10 +85,7 @@
             _type = vt;
             _phase = phase;
             _DFSCounter = 0;
-<<<<<<< HEAD
             _pin = unsigned(-1);
-=======
->>>>>>> ce21b092
             _neighborMap.clear();
         }
         ~ZXVertex(){}
@@ -101,36 +95,21 @@
         int getQubit() const                                                { return _qubit; }
         VertexType getType() const                                          { return _type; }
         Phase getPhase() const                                              { return _phase; }
-<<<<<<< HEAD
-        size_t getPin() const                                               { return _pin; }
-        NeighborMap getNeighborMap() const                                  { return _neighborMap; }
-        QTensor<double>       getTSform() const;
-
-        void setId(size_t id)                                                           { _id = id; }
-        void setQubit(int q)                                                            {_qubit = q; }
-        void setType(VertexType ZXVertex)                                               { _type = ZXVertex; }
-        void setPhase(Phase p)                                                          { _phase = p; }
-        void setNeighborMap(NeighborMap neighborMap)                                    { _neighborMap = neighborMap; }
-        void setPin(size_t p)                                               { _pin = p; }
-
-
-        // Add and Remove
-        void addNeighbor(NeighborPair neighbor)                             { _neighborMap.insert(neighbor);}
-=======
+        size_t getPin() const                                               { return _pin; }   
         vector<ZXVertex*> getNeighbors() const;
         ZXVertex* getNeighbor(size_t idx) const;
         NeighborMap getNeighborMap() const                                  { return _neighborMap; }
-
+        QTensor<double>       getTSform() const;
+        
         void setId(size_t id)                                               { _id = id; }
         void setQubit(int q)                                                {_qubit = q; }
         void setType(VertexType ZXVertex)                                   { _type = ZXVertex; }
         void setPhase(Phase p)                                              { _phase = p; }
         void setNeighborMap(NeighborMap neighborMap)                        { _neighborMap = neighborMap; }
-
+        void setPin(size_t p)                                               { _pin = p; }
 
         // Add and Remove
         void addNeighbor(NeighborPair neighbor)                             { _neighborMap.insert(neighbor); }
->>>>>>> ce21b092
         void removeNeighbor(NeighborPair neighbor);
         void removeNeighborById(size_t id);
 
@@ -153,7 +132,6 @@
         void setVisited(unsigned global) { _DFSCounter = global; }
 
     private:
-<<<<<<< HEAD
         int                                  _qubit;
         size_t                               _id;
         VertexType                           _type;
@@ -162,14 +140,6 @@
         unsigned                             _DFSCounter;
         size_t                               _pin;
         
-=======
-        int                                     _qubit;
-        size_t                                  _id;
-        Phase                                   _phase;
-        VertexType                              _type;
-        NeighborMap                             _neighborMap;
-        unsigned                                _DFSCounter;
->>>>>>> ce21b092
 };
 
 
@@ -238,10 +208,7 @@
         void removeVertexById(size_t id);
         void removeIsolatedVertices();
         void removeEdge(ZXVertex* vs, ZXVertex* vt, bool checked = false);
-<<<<<<< HEAD
-=======
         void removeEdgeByEdgePair(EdgePair ep);
->>>>>>> ce21b092
         void removeEdgeById(size_t id_s, size_t id_t);
 
                 
