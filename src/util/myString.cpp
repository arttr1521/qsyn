/****************************************************************************
  FileName     [ myString.cpp ]
  PackageName  [ util ]
  Synopsis     [ Customized string processing functions ]
  Author       [ Chung-Yang (Ric) Huang ]
  Copyright    [ Copyleft(c) 2007-present LaDs(III), GIEE, NTU, Taiwan ]
****************************************************************************/
#include <string>
#include <ctype.h>
#include <cstring>
#include <cassert>
#include <exception>
#include <iostream>

using namespace std;

// 1. strlen(s1) must >= n
// 2. The first n characters of s2 are mandatory, they must be case-
//    insensitively compared to s1. Return less or greater than 0 if unequal.
// 3. The rest of s2 are optional. Return 0 if EOF of s2 is encountered.
//    Otherwise, perform case-insensitive comparison until non-equal result
//    presents.
//
int
myStrNCmp(const string& s1, const string& s2, unsigned n)
{
   assert(n > 0);
   unsigned n2 = s2.size();
   if (n2 == 0) return -1;
   unsigned n1 = s1.size();
   assert(n1 >= n);
   for (unsigned i = 0; i < n1; ++i) {
      if (i == n2)
         return (i < n)? 1 : 0;
      char ch1 = (isupper(s1[i]))? tolower(s1[i]) : s1[i];
      char ch2 = (isupper(s2[i]))? tolower(s2[i]) : s2[i];
      if (ch1 != ch2)
         return (ch1 - ch2);
   }
   return (n1 - n2);
}


// Parse the string "str" for the token "tok", beginning at position "pos",
// with delimiter "del". The leading "del" will be skipped.
// Return "string::npos" if not found. Return the past to the end of "tok"
// (i.e. "del" or string::npos) if found.
//
size_t
myStrGetTok(const string& str, string& tok, size_t pos = 0,
            const char del = ' ')
{
   size_t begin = str.find_first_not_of(del, pos);
   if (begin == string::npos) { tok = ""; return begin; }
   size_t end = str.find_first_of(del, begin);
   tok = str.substr(begin, end - begin);
   return end;
}


// Convert string "str" to integer "num". Return false if str does not appear
// to be a number
bool
myStr2Int(const string& str, int& num)
{
   num = 0;
   size_t i = 0;
   int sign = 1;
   if (str[0] == '-') { sign = -1; i = 1; }
   bool valid = false;
   for (; i < str.size(); ++i) {
      if (isdigit(str[i])) {
         num *= 10;
         num += int(str[i] - '0');
         valid = true;
      }
      else return false;
   }
   num *= sign;
   return valid;
}

<<<<<<< HEAD
bool
myStr2Float(const string& str, float& f) {
    f = 0;
    try {
        f = std::stod(str);
    } catch (const std::exception& e) {
        return false;
    }
    return true;
}

bool
myStr2Double(const string& str, double& f) {
    f = 0;
    try {
        f = std::stod(str);
    } catch (const std::exception& e) {
        return false;
    }
    return true;
}

bool
myStr2LongDouble(const string& str, long double& f) {
    f = 0;
    try {
        f = std::stod(str);
    } catch (const std::exception& e) {
        return false;
    }
    return true;
}

=======
// Convert string "str" to integer "num". Return false if str does not appear
// to be a number
bool
myStr2Uns(const string& str, unsigned& unsnum)
{
   int num = 0;
   bool isNum = myStr2Int(str, num);
   if(!isNum || num < 0)
      return false;
   unsnum = (unsigned int)num;
   return true;
}
>>>>>>> f3bce46c
// Valid var name is ---
// 1. starts with [a-zA-Z_]
// 2. others, can only be [a-zA-Z0-9_]
// return false if not a var name
bool
isValidVarName(const string& str)
{
   size_t n = str.size();
   if (n == 0) return false;
   if (!isalpha(str[0]) && str[0] != '_')
      return false;
   for (size_t i = 1; i < n; ++i)
      if (!isalnum(str[i]) && str[i] != '_')
         return false;
   return true;
}<|MERGE_RESOLUTION|>--- conflicted
+++ resolved
@@ -80,7 +80,19 @@
    return valid;
 }
 
-<<<<<<< HEAD
+// Convert string "str" to unsigned integer "unsnum". Return false if str does not appear
+// to be an unsigned number
+bool
+myStr2Uns(const string& str, unsigned& unsnum)
+{
+   int num = 0;
+   bool isNum = myStr2Int(str, num);
+   if(!isNum || num < 0)
+      return false;
+   unsnum = (unsigned int)num;
+   return true;
+}
+
 bool
 myStr2Float(const string& str, float& f) {
     f = 0;
@@ -114,20 +126,6 @@
     return true;
 }
 
-=======
-// Convert string "str" to integer "num". Return false if str does not appear
-// to be a number
-bool
-myStr2Uns(const string& str, unsigned& unsnum)
-{
-   int num = 0;
-   bool isNum = myStr2Int(str, num);
-   if(!isNum || num < 0)
-      return false;
-   unsnum = (unsigned int)num;
-   return true;
-}
->>>>>>> f3bce46c
 // Valid var name is ---
 // 1. starts with [a-zA-Z_]
 // 2. others, can only be [a-zA-Z0-9_]
