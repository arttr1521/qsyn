--- conflicted
+++ resolved
@@ -124,11 +124,7 @@
 overloaded(Ts...) -> overloaded<Ts...>;
 
 auto contains(std::ranges::range auto r, auto const& value) -> bool {
-<<<<<<< HEAD
-    return std::find(r, value) != r.end();
-=======
     return std::ranges::find(r, value) != r.end();
->>>>>>> afffad3e
 }
 
 }  // namespace dvlab
