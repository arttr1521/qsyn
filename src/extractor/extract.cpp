/****************************************************************************
  PackageName  [ extractor ]
  Synopsis     [ Define class Extractor member functions ]
  Author       [ Design Verification Lab ]
  Copyright    [ Copyright(c) 2023 DVLab, GIEE, NTU, Taiwan ]
****************************************************************************/

#include "./extract.hpp"

#include <fmt/core.h>

#include <algorithm>
#include <cassert>
#include <random>
#include <ranges>

#include "duostra/duostra.hpp"
#include "duostra/mapping_eqv_checker.hpp"
#include "qcir/basic_gate_type.hpp"
#include "qcir/qcir.hpp"
#include "spdlog/common.h"
#include "spdlog/spdlog.h"
#include "util/boolean_matrix.hpp"
#include "util/ordered_hashmap.hpp"
#include "util/util.hpp"
#include "zx/simplifier/simplify.hpp"
#include "zx/zx_def.hpp"
#include "zx/zxgraph.hpp"

using namespace qsyn::zx;
using namespace qsyn::qcir;

namespace qsyn::extractor {

bool SORT_FRONTIER        = false;
bool SORT_NEIGHBORS       = true;
bool PERMUTE_QUBITS       = true;
bool FILTER_DUPLICATE_CXS = true;
bool REDUCE_CZS           = false;
size_t BLOCK_SIZE         = 5;
size_t OPTIMIZE_LEVEL     = 2;

/**
 * @brief Construct a new Extractor:: Extractor object
 *
 * @param g
 * @param c
 * @param d
 */
Extractor::Extractor(ZXGraph* g, bool r, QCir* c /*, std::optional<Device> const& d*/) : _graph(g), _random(r), _logical_circuit{c ? c : new QCir()} /* ,_physical_circuit{to_physical() ? new QCir() : nullptr}, _device(d), _device_backup(d) */ {
    spdlog::error("Random: {}", r);
    initialize(c == nullptr);
}

/**
 * @brief Initialize the extractor. Set ZXGraph to QCir qubit map.
 *
 */
void Extractor::initialize(bool from_empty_qcir) {
    spdlog::debug("Initializing extractor");

    QubitIdType cnt = 0;
    for (auto& o : _graph->get_outputs()) {
        ZXVertex* neighbor_to_output = _graph->get_first_neighbor(o).first;
        if (!neighbor_to_output->is_boundary()) {
            neighbor_to_output->set_qubit(o->get_qubit());
            _frontier.emplace(neighbor_to_output);
        }
        _qubit_map[o->get_qubit()] = cnt;
        if (from_empty_qcir)
            _logical_circuit->add_qubits(1);
        cnt++;
    }

    // NOTE - get zx to qc qubit mapping
    _frontier.sort([](ZXVertex const* a, ZXVertex const* b) {
        return a->get_qubit() < b->get_qubit();
    });

    update_neighbors();
    for (auto& v : _graph->get_vertices()) {
        if (_graph->is_gadget_leaf(v)) {
            _axels.emplace(_graph->get_first_neighbor(v).first);
        }
    }
    print_frontier(spdlog::level::level_enum::trace);
    print_neighbors(spdlog::level::level_enum::trace);
    _graph->print_vertices_by_rows(spdlog::level::level_enum::trace);
    _logical_circuit->print_circuit_diagram(spdlog::level::level_enum::trace);
}

/**
 * @brief Extract the graph into circuit
 *
 * @return QCir*
 */
QCir* Extractor::extract() {
    if (_graph->is_empty()) {
        spdlog::error("The ZXGraph is empty!!");
        return nullptr;
    }
    if (!extraction_loop(-1)) {
        return nullptr;
    }
    if (stop_requested()) {
        spdlog::warn("Conversion is interrupted");
        return nullptr;
    }

    spdlog::info("Finished Extracting!");
    _logical_circuit->print_circuit_diagram(spdlog::level::level_enum::trace);
    _graph->print_vertices_by_rows(spdlog::level::level_enum::trace);

    if (PERMUTE_QUBITS) {
        permute_qubits();
        _logical_circuit->print_circuit_diagram(spdlog::level::level_enum::trace);
        _graph->print_vertices_by_rows(spdlog::level::level_enum::trace);
    }
    fmt::println("Fake CZ list");
    size_t cnt_fake = 0;
    for (const auto& g : _logical_circuit->get_gates()) {
        if (g->get_operation() == CZGate()) {
            // fmt::print("{}: ", g->get_id());
            auto const& preds = _logical_circuit->get_predecessors(g->get_id());
            for (auto pred : preds | std::views::filter([](auto const& p) { return p.has_value(); })) {
                // fmt::print("{}, ",_logical_circuit->get_gate(*pred)->get_operation().get_repr());
                if (_logical_circuit->get_gate(*pred)->get_operation().is<HGate>()) {
                    // fmt::println("ID: {}", g->get_id());
                    cnt_fake++;
                    break;
                }
            }
            // fmt::println("");
        }
    }
    fmt::println("TOTAL FAKE: {}", cnt_fake);
    return _logical_circuit;
}

/**
 * @brief Extraction Loop
 *
 * @param max_iter perform max_iter iterations
 * @return true if successfully extracted
 * @return false if not
 */
bool Extractor::extraction_loop(std::optional<size_t> max_iter) {
    while ((!max_iter.has_value() || *max_iter > 0) && !stop_requested()) {
        clean_frontier();
        update_neighbors();

        if (_frontier.empty()) break;

        if (remove_gadget()) {
            spdlog::debug("Gadget(s) are removed.");
            print_frontier(spdlog::level::level_enum::trace);
            _graph->print_vertices_by_rows(spdlog::level::level_enum::trace);
            _logical_circuit->print_circuit_diagram(spdlog::level::level_enum::trace);
            continue;
        }

        if (contains_single_neighbor()) {
            spdlog::debug("Single neighbor found. Construct an easy matrix.");
            update_matrix();
        } else {
            spdlog::debug("Perform Gaussian elimination.");
            extract_cxs();
        }
        if (extract_hadamards_from_matrix() == 0) {
            spdlog::error("No hadamard gates to extract from the matrix!!");

            _biadjacency.print_matrix(spdlog::level::level_enum::err);
            return false;
        }
        _biadjacency.reset();
        _cnots.clear();

        print_frontier(spdlog::level::level_enum::trace);
        print_neighbors(spdlog::level::level_enum::trace);
        _graph->print_vertices_by_rows(spdlog::level::level_enum::trace);
        _logical_circuit->print_circuit_diagram(spdlog::level::level_enum::trace);

        if (max_iter.has_value()) (*max_iter)--;
    }
    fmt::println("Total removes: CZ: {}, CX: {}", _num_cz_rms, _num_cx_rms);
    fmt::println("CZ ratio (gadget/all): {}/{}", _num_cz_rms_after_gadget, _num_cz_rms);
    return true;
}

/**
 * @brief Clean frontier. Contain extract singles and CZs. Used in extract.
 *
 */
void Extractor::clean_frontier() {
    spdlog::debug("Cleaning frontier");
    // NOTE - Edge and dvlab::Phase
    extract_singles();
    // NOTE - CZs
    extract_czs();
}

/**
 * @brief Extract single qubit gates, i.e. z-rotate family and H. Used in clean frontier.
 *
 */
void Extractor::extract_singles() {
    spdlog::debug("Extracting single qubit gates");
    std::vector<std::pair<ZXVertex*, ZXVertex*>> toggle_list;
    for (ZXVertex* o : _graph->get_outputs()) {
        if (_graph->get_first_neighbor(o).second == EdgeType::hadamard) {
            _logical_circuit->prepend(HGate(), {_qubit_map[o->get_qubit()]});
            toggle_list.emplace_back(o, _graph->get_first_neighbor(o).first);
        }
        auto const ph = _graph->get_first_neighbor(o).first->get_phase();
        if (ph != dvlab::Phase(0)) {
            _logical_circuit->prepend(PZGate(ph), {_qubit_map[o->get_qubit()]});
            _graph->get_first_neighbor(o).first->set_phase(dvlab::Phase(0));
        }
    }
    for (auto& [s, t] : toggle_list) {
        _graph->add_edge(s, t, EdgeType::simple);
        _graph->remove_edge(s, t, EdgeType::hadamard);
    }
    _logical_circuit->print_circuit_diagram(spdlog::level::level_enum::trace);
    _graph->print_vertices_by_rows(spdlog::level::level_enum::trace);
}

/**
 * @brief Extract CZs from frontier. Used in clean frontier.
 *
 * @param check check no phase in the frontier if true
 * @return true
 * @return false
 */
bool Extractor::extract_czs(bool check) {
    spdlog::debug("Extracting CZs");

    if (check) {
        for (auto& f : _frontier) {
            if (f->get_phase() != dvlab::Phase(0)) {
                spdlog::error("Phase found in frontier!! Please extract them first");
                return false;
            }
            for (auto& [n, e] : _graph->get_neighbors(f)) {
                if (_graph->get_outputs().contains(n) && e == EdgeType::hadamard) {
                    spdlog::error("Hadamard edge found in frontier!! Please extract them first");
                    return false;
                }
            }
        }
    }

    std::vector<std::pair<ZXVertex*, ZXVertex*>> remove_list;

    for (auto itr = _frontier.begin(); itr != _frontier.end(); itr++) {
        for (auto jtr = next(itr); jtr != _frontier.end(); jtr++) {
            if (_graph->is_neighbor(*itr, *jtr, EdgeType::hadamard)) {
                remove_list.emplace_back((*itr), (*jtr));
            }
        }
    }
<<<<<<< HEAD
    _num_cz_rms += remove_list.size();
    if (_previous_gadget) {
        _num_cz_rms_after_gadget += remove_list.size();
    }
    std::vector<qcir::QCirGate> gates;
    for (auto const& [s, t] : remove_list) {
=======

    _biadjacency = get_biadjacency_matrix(*_graph, _frontier, _frontier);
    std::vector<ZXVertex*> idx2vertex;
    for (auto const v : _frontier)
        idx2vertex.emplace_back(v);

    for (auto const& [s, t] : remove_list)
>>>>>>> 152c53c9
        _graph->remove_edge(s, t, EdgeType::hadamard);

    std::vector<qcir::QCirGate> gates;

    size_t saved_cz_cnt = 0;
    if (REDUCE_CZS) {
        // Remove two most similar rows by CXs and CZs
        auto [overlap, commons] = _max_overlap(_biadjacency);
        while (commons.size() > 2) {
            auto [i, j] = overlap;
            saved_cz_cnt += commons.size() - 2;
            gates.emplace_back(0, CXGate(), QubitIdList{_qubit_map[idx2vertex[i]->get_qubit()], _qubit_map[idx2vertex[j]->get_qubit()]});
            for (auto const& idx : commons) {
                gates.emplace_back(0, CZGate(), QubitIdList{_qubit_map[idx2vertex[j]->get_qubit()], _qubit_map[idx2vertex[idx]->get_qubit()]});
                _biadjacency[i][idx] = 0;
                _biadjacency[j][idx] = 0;
                _biadjacency[idx][i] = 0;
                _biadjacency[idx][j] = 0;
            }
            gates.emplace_back(0, CXGate(), QubitIdList{_qubit_map[idx2vertex[i]->get_qubit()], _qubit_map[idx2vertex[j]->get_qubit()]});
            std::tie(overlap, commons) = _max_overlap(_biadjacency);
        }
        if (saved_cz_cnt > 0) spdlog::info("Reduce {} 2-qubit gate(s)", saved_cz_cnt);
    }

    // Add CZs from the remaining biadj matrix
    for (size_t i = 0; i < _biadjacency.num_rows(); i++) {
        for (size_t j = i + 1; j < _biadjacency.num_rows(); j++) {
            if (_biadjacency[i][j])
                gates.emplace_back(0, CZGate(), QubitIdList{_qubit_map[idx2vertex[i]->get_qubit()], _qubit_map[idx2vertex[j]->get_qubit()]});
        }
    }
    _biadjacency.clear();

    if (!gates.empty())
        prepend_series_gates(gates);

    _logical_circuit->print_circuit_diagram(spdlog::level::level_enum::trace);
    _graph->print_vertices_by_rows(spdlog::level::level_enum::trace);

    return true;
}

/**
 * @brief Extract CXs
 *
 */
void Extractor::extract_cxs() {
    _num_cx_iterations++;
    biadjacency_eliminations();
    update_graph_by_matrix();
    spdlog::debug("Extracting CXs");
    std::unordered_map<size_t, ZXVertex*> front_id2_vertex;
    size_t cnt = 0;
    for (auto& f : _frontier) {
        front_id2_vertex[cnt] = f;
        cnt++;
    }
    _num_cx_rms += _cnots.size();
    for (auto& [t, c] : _cnots) {
        // NOTE - targ and ctrl are opposite here
        auto ctrl = _qubit_map[front_id2_vertex[c]->get_qubit()];
        auto targ = _qubit_map[front_id2_vertex[t]->get_qubit()];
        spdlog::debug("Adding CX: {} {}", ctrl, targ);
        _logical_circuit->prepend(CXGate(), {ctrl, targ});
    }
}

/**
 * @brief Extract Hadamard if singly connected vertex in frontier is found
 *
 * @param check if true, check frontier is cleaned and axels not connected to frontiers
 * @return size_t
 */
size_t Extractor::extract_hadamards_from_matrix(bool check) {
    spdlog::debug("Extracting Hadamards from matrix");

    if (check) {
        if (!frontier_is_cleaned()) {
            spdlog::error("Frontier is dirty!! Please clean it first.");
            return 0;
        }
        if (axel_in_neighbors()) {
            spdlog::error("Axel(s) are in the neighbors!! Please remove gadget(s) first.");
            return 0;
        }
        update_matrix();
    }

    std::unordered_map<size_t, ZXVertex*> frontier_id_to_vertex;
    std::unordered_map<size_t, ZXVertex*> neighbor_id_to_vertex;
    size_t cnt = 0;
    for (auto& f : _frontier) {
        frontier_id_to_vertex[cnt] = f;
        cnt++;
    }
    cnt = 0;
    for (auto& n : _neighbors) {
        neighbor_id_to_vertex[cnt] = n;
        cnt++;
    }

    // NOTE - Store pairs to be modified
    std::vector<std::pair<ZXVertex*, ZXVertex*>> front_neigh_pairs;

    for (size_t row = 0; row < _biadjacency.num_rows(); ++row) {
        if (!_biadjacency[row].is_one_hot()) continue;

        for (size_t col = 0; col < _biadjacency.num_cols(); col++) {
            if (_biadjacency[row][col] == 1) {
                front_neigh_pairs.emplace_back(frontier_id_to_vertex[row], neighbor_id_to_vertex[col]);
                break;
            }
        }
    }

    for (auto& [f, n] : front_neigh_pairs) {
        // NOTE - Add Hadamard according to the v of frontier (row)
        _logical_circuit->prepend(HGate(), {_qubit_map[f->get_qubit()]});
        // NOTE - Set #qubit and #col according to the old frontier
        n->set_qubit(f->get_qubit());
        n->set_col(f->get_col());

        // NOTE - Connect edge between boundary and neighbor
        for (auto& [bound, ep] : _graph->get_neighbors(f)) {
            if (bound->is_boundary()) {
                _graph->add_edge(bound, n, ep);
                break;
            }
        }
        // NOTE - Replace frontier by neighbor
        _frontier.erase(f);
        _frontier.emplace(n);
        _graph->remove_vertex(f);
    }

    if (check && front_neigh_pairs.empty()) {
        spdlog::error("No candidate found!!");
        print_matrix();
    }
    return front_neigh_pairs.size();
}

/**
 * @brief Remove gadget according to Pivot Boundary Rule
 *
 * @param check if true, check the frontier is clean
 * @return true if gadget(s) are removed
 * @return false if not
 */
bool Extractor::remove_gadget(bool check) {
    spdlog::debug("Removing gadget(s)");
    if (check) {
        if (_frontier.empty()) {
            spdlog::error("no vertex left in the frontier!!");
            return false;
        }
        if (!frontier_is_cleaned()) {
            spdlog::error("frontier is dirty!! Please clean it first.");
            return false;
        }
    }

    _graph->print_graph(spdlog::level::level_enum::trace);
    print_frontier(spdlog::level::level_enum::trace);
    print_axels(spdlog::level::level_enum::trace);

    std::vector<ZXVertex*> shuffle_neighbors;
    for (const auto& v : _neighbors) {
        shuffle_neighbors.push_back(v);
    }

    if (_random) {
        std::random_device rd1;
        std::mt19937 g1(rd1());
        std::shuffle(std::begin(shuffle_neighbors), std::end(shuffle_neighbors), g1);
    }

    // std::vector<ZXVertex*> shuffle_frontier;
    // for(const auto& v: _frontier) {
    //     shuffle_frontier.push_back(v);
    // }
    // std::random_device rd2;
    // std::mt19937 g2(rd2());
    // std::shuffle(std::begin(shuffle_frontier), std::end(shuffle_frontier), g2);

    bool removed_some_gadgets = false;
    // for (auto& n : _neighbors) {
    //     if (!_axels.contains(n)) {
    //         continue;
    //     }
    //     for (auto& [candidate, _] : _graph->get_neighbors(n)) {
    //         if (_frontier.contains(candidate)) {
    //             auto const qubit = candidate->get_qubit();
    //             _axels.erase(n);
    //             _frontier.erase(candidate);

    //             ZXVertex* target_boundary = nullptr;
    //             for (auto& [boundary, _] : _graph->get_neighbors(candidate)) {
    //                 if (boundary->is_boundary()) {
    //                     target_boundary = boundary;
    //                     break;
    //                 }
    //             }

    //             PivotBoundaryRule().apply(*_graph, {{candidate, n}});

    //             assert(target_boundary != nullptr);
    //             auto new_frontier = _graph->get_first_neighbor(target_boundary).first;
    //             new_frontier->set_qubit(qubit);
    //             _frontier.emplace(_graph->get_first_neighbor(target_boundary).first);
    //             // REVIEW - qubit_map
    //             removed_some_gadgets = true;
    //             break;
    //         }
    //     }
    // }
    for (auto& n : shuffle_neighbors) {
        if (!_axels.contains(n)) {
            continue;
        }
        for (auto& [candidate, _] : _graph->get_neighbors(n)) {
            if (_frontier.contains(candidate)) {
                auto const qubit = candidate->get_qubit();
                _axels.erase(n);
                _frontier.erase(candidate);

                ZXVertex* target_boundary = nullptr;
                for (auto& [boundary, _] : _graph->get_neighbors(candidate)) {
                    if (boundary->is_boundary()) {
                        target_boundary = boundary;
                        break;
                    }
                }

                PivotBoundaryRule().apply(*_graph, {{candidate, n}});
                assert(target_boundary != nullptr);
                auto new_frontier = _graph->get_first_neighbor(target_boundary).first;
                new_frontier->set_qubit(qubit);
                _frontier.emplace(_graph->get_first_neighbor(target_boundary).first);

                // REVIEW - qubit_map
                removed_some_gadgets = true;
                _previous_gadget     = true;
                break;
            }
        }
    }

    _graph->print_vertices(spdlog::level::level_enum::trace);
    print_frontier(spdlog::level::level_enum::trace);
    print_axels(spdlog::level::level_enum::trace);

    return removed_some_gadgets;
}

/**
 * @brief Swap columns (order of neighbors) to put the most of them on the diagonal of the bi-adjacency matrix
 *
 */
void Extractor::column_optimal_swap() {
    // NOTE - Swap columns of matrix and order of neighbors

    _row_info.clear();
    _col_info.clear();

    auto const row_cnt = _biadjacency.num_rows();
    auto const col_cnt = _biadjacency.num_cols();

    _row_info.resize(row_cnt);
    _col_info.resize(col_cnt);

    for (size_t i = 0; i < row_cnt; i++) {
        for (size_t j = 0; j < col_cnt; j++) {
            if (_biadjacency[i][j] == 1) {
                _row_info[i].emplace(j);
                _col_info[j].emplace(i);
            }
        }
    }

    Target target;
    target = _find_column_swap(target);

    std::set<size_t> col_set, left, right, targ_key, targ_val;
    for (size_t i = 0; i < col_cnt; i++) col_set.emplace(i);
    for (auto& [k, v] : target) {
        targ_key.emplace(k);
        targ_val.emplace(v);
    }

    std::set_difference(col_set.begin(), col_set.end(), targ_val.begin(), targ_val.end(), inserter(left, left.end()));
    std::set_difference(col_set.begin(), col_set.end(), targ_key.begin(), targ_key.end(), inserter(right, right.end()));
    std::vector<size_t> lvec(left.begin(), left.end());
    std::vector<size_t> rvec(right.begin(), right.end());
    for (size_t i = 0; i < lvec.size(); i++) {
        target[rvec[i]] = lvec[i];
    }
    Target perm;
    for (auto& [k, v] : target) {
        perm[v] = k;
    }
    std::vector<ZXVertex*> neb_vec(_neighbors.begin(), _neighbors.end());
    std::vector<ZXVertex*> new_neb_vec = neb_vec;
    for (size_t i = 0; i < neb_vec.size(); i++) {
        new_neb_vec[i] = neb_vec[perm[i]];
    }
    _neighbors.clear();
    for (auto& v : new_neb_vec) _neighbors.emplace(v);
}

/**
 * @brief Find the swap target. Used in function columnOptimalSwap
 *
 * @param target
 * @return Target (unordered_map of swaps)
 */
Extractor::Target Extractor::_find_column_swap(Target target) {
    auto const row_cnt = _row_info.size();

    std::set<size_t> claimed_cols;
    std::set<size_t> claimed_rows;
    for (auto& [key, value] : target) {
        claimed_cols.emplace(key);
        claimed_rows.emplace(value);
    }

    while (true) {
        std::optional<size_t> min_index = std::nullopt;
        std::set<size_t> min_options;
        for (size_t i = 0; i < 1000; i++) min_options.emplace(i);
        bool found_col = false;
        for (size_t i = 0; i < row_cnt; i++) {
            if (claimed_rows.contains(i)) continue;
            std::set<size_t> free_cols;
            // NOTE - find the free columns
            set_difference(_row_info[i].begin(), _row_info[i].end(), claimed_cols.begin(), claimed_cols.end(), inserter(free_cols, free_cols.end()));
            if (free_cols.size() == 1) {
                // NOTE - pop the only element
                auto const j = *(free_cols.begin());
                free_cols.erase(j);

                target[j] = i;
                claimed_cols.emplace(j);
                claimed_rows.emplace(i);
                found_col = true;
                break;
            }

            if (free_cols.empty()) {
                spdlog::debug("No free column for column optimal swap!!");
                return {};  // NOTE - Contradiction
            }

            for (auto& j : free_cols) {
                std::set<size_t> free_rows;
                set_difference(_col_info[j].begin(), _col_info[j].end(), claimed_rows.begin(), claimed_rows.end(), inserter(free_rows, free_rows.end()));
                if (free_rows.size() == 1) {
                    target[j] = i;  // NOTE - j can only be connected to i
                    claimed_cols.emplace(j);
                    claimed_rows.emplace(i);
                    found_col = true;
                    break;
                }
            }
            if (found_col) break;
            if (free_cols.size() < min_options.size()) {
                min_index   = i;
                min_options = free_cols;
            }
        }

        if (!found_col) {
            bool done = true;
            for (size_t r = 0; r < row_cnt; ++r) {
                if (!claimed_rows.contains(r)) {
                    done = false;
                    break;
                }
            }
            if (done) {
                return target;
            }
            DVLAB_ASSERT(min_index != std::nullopt, "Min index should always exist");
            // NOTE -  depth-first search
            Target copied_target = target;
            spdlog::trace("Backtracking on {}", min_index.value());

            for (auto& idx : min_options) {
                spdlog::trace("Trying option {}", idx);
                copied_target[idx] = min_index.value();
                Target new_target  = _find_column_swap(copied_target);
                if (!new_target.empty())
                    return new_target;
            }
            spdlog::trace("Backtracking failed");
            return target;
        }
    }
}

/**
 * @brief Perform elimination on biadjacency matrix
 *
 * @param check if true, check the frontier is clean and no axels connecting to frontier
 * @return true if check pass
 * @return false if not
 */
void Extractor::_filter_duplicate_cxs() {
    auto const old = _num_cx_filtered;
    while (true) {
        auto const reduce = _biadjacency.filter_duplicate_row_operations();
        if (reduce == 0) break;
        _num_cx_filtered += reduce;
    }
    spdlog::debug("Filter {} CXs. Total: {}", _num_cx_filtered - old, _num_cx_filtered);
}

bool Extractor::biadjacency_eliminations(bool check) {
    if (check) {
        if (!frontier_is_cleaned()) {
            spdlog::error("Frontier is dirty!! Please clean it first.");
            return false;
        }
        if (axel_in_neighbors()) {
            spdlog::error("Axel(s) are in the neighbors!! Please remove gadget(s) first.");
            return false;
        }
    }

    if (SORT_FRONTIER) {
        _frontier.sort([](ZXVertex const* a, ZXVertex const* b) {
            return a->get_qubit() < b->get_qubit();
        });
    }
    if (SORT_NEIGHBORS) {
        // REVIEW - Do not know why sort here would be better
        _neighbors.sort([](ZXVertex const* a, ZXVertex const* b) {
            return a->get_id() < b->get_id();
        });
    }

    std::vector<dvlab::BooleanMatrix::RowOperation> greedy_opers;

    update_matrix();
    dvlab::BooleanMatrix greedy_matrix = _biadjacency;
    auto const backup_neighbors        = _neighbors;

    DVLAB_ASSERT(OPTIMIZE_LEVEL <= 3, "Error: wrong optimize level");

    if (OPTIMIZE_LEVEL > 1) {
        // NOTE - opt = 2 or 3
        greedy_opers = greedy_reduction(greedy_matrix);
        for (auto oper : greedy_opers) {
            greedy_matrix.row_operation(oper.first, oper.second, true);
        }
    }

    if (OPTIMIZE_LEVEL != 2 || greedy_opers.empty()) {
        // NOTE - opt = 0, 1, 3 or when 2 cannot find the result
        column_optimal_swap();
        update_matrix();

        if (OPTIMIZE_LEVEL == 0) {
            _biadjacency.gaussian_elimination_skip(BLOCK_SIZE, true, true);
            if (FILTER_DUPLICATE_CXS) _filter_duplicate_cxs();
            _cnots = _biadjacency.get_row_operations();
        } else if (OPTIMIZE_LEVEL == 1 || OPTIMIZE_LEVEL == 3 || greedy_opers.empty()) {
            auto min_cnots = SIZE_MAX;
            dvlab::BooleanMatrix best_matrix;
            for (size_t blk = 1; blk < _biadjacency.num_cols(); blk++) {
                _block_elimination(best_matrix, min_cnots, blk);
            }
            if (OPTIMIZE_LEVEL == 1) {
                _biadjacency = best_matrix;
                _cnots       = _biadjacency.get_row_operations();
            } else {
                auto const n_gauss_opers     = best_matrix.get_row_operations().size();
                auto const n_single_one_rows = accumulate(best_matrix.get_matrix().begin(), best_matrix.get_matrix().end(), 0,
                                                          [](size_t acc, dvlab::BooleanMatrix::Row const& r) { return acc + size_t(r.is_one_hot()); });
                // NOTE - opers per extractable rows for Gaussian is bigger than greedy
                auto const found_greedy = (float(n_gauss_opers) / float(n_single_one_rows)) > (float(greedy_opers.size()) - 0.1);
                if (!greedy_opers.empty() && found_greedy) {
                    _biadjacency = greedy_matrix;
                    _cnots       = greedy_matrix.get_row_operations();
                    _neighbors   = backup_neighbors;
                    spdlog::debug("Found greedy reduction with {} CXs", _cnots.size());
                } else {
                    _biadjacency = best_matrix;
                    _cnots       = _biadjacency.get_row_operations();
                    spdlog::debug("Found Gaussian elimination with {} CXs", _cnots.size());
                }
            }
        }
    } else {
        // NOTE - OPT level 2
        _biadjacency = greedy_matrix;
        _cnots       = greedy_matrix.get_row_operations();
    }

    return true;
}

/**
 * @brief Perform Gaussian Elimination with block size `blockSize`
 *
 * @param bestMatrix Currently best matrix
 * @param minCnots Minimum value
 * @param blockSize
 */
void Extractor::_block_elimination(dvlab::BooleanMatrix& best_matrix, size_t& min_n_cxs, size_t block_size) {
    dvlab::BooleanMatrix copied_matrix = _biadjacency;
    copied_matrix.gaussian_elimination_skip(block_size, true, true);
    if (FILTER_DUPLICATE_CXS) _filter_duplicate_cxs();
    if (copied_matrix.get_row_operations().size() < min_n_cxs) {
        min_n_cxs   = copied_matrix.get_row_operations().size();
        best_matrix = copied_matrix;
    }
}

/**
 * @brief Permute qubit if input and output are not match
 *
 */
void Extractor::permute_qubits() {
    spdlog::debug("Permuting qubits");
    dvlab::utils::ordered_hashmap<QubitIdType, QubitIdType> swap_map;  // o to i
    std::unordered_map<QubitIdType, QubitIdType> swap_inv_map;         // i to o
    bool matched = true;
    for (auto& o : _graph->get_outputs()) {
        if (_graph->get_num_neighbors(o) != 1) {
            spdlog::error("Output is not connected to only one vertex!!");
            return;
        }
        ZXVertex* i = _graph->get_first_neighbor(o).first;
        if (!_graph->get_inputs().contains(i)) {
            spdlog::error("Output is not connected to input!!");
            return;
        }
        if (i->get_qubit() != o->get_qubit()) {
            matched = false;
        }
        swap_map[o->get_qubit()] = i->get_qubit();
    }

    if (matched) return;

    for (auto& [o, i] : swap_map) {
        swap_inv_map[i] = o;
    }
    for (auto& [o, i] : swap_map) {
        if (o == i) continue;
        auto t2 = swap_inv_map.at(o);
        prepend_swap_gate(_qubit_map[o], _qubit_map[t2], _logical_circuit);
        swap_map[t2]    = i;
        swap_inv_map[i] = t2;
    }
    for (auto& o : _graph->get_outputs()) {
        _graph->remove_all_edges_between(_graph->get_first_neighbor(o).first, o);
    }
    for (auto& o : _graph->get_outputs()) {
        for (auto& i : _graph->get_inputs()) {
            if (o->get_qubit() == i->get_qubit()) {
                _graph->add_edge(o, i, EdgeType::simple);
                break;
            }
        }
    }
}

/**
 * @brief Update neighbors according to frontier
 *
 */
void Extractor::update_neighbors() {
    _neighbors.clear();
    std::vector<ZXVertex*> rm_vs;

    for (auto& f : _frontier) {
        auto const num_boundaries = std::ranges::count_if(
            _graph->get_neighbors(f),
            [](NeighborPair const& nbp) { return nbp.first->is_boundary(); });

        if (num_boundaries != 2) continue;

        if (_graph->get_num_neighbors(f) == 2 && f->get_phase() == dvlab::Phase(0)) {
            // NOTE - Remove
            for (auto& [b, ep] : _graph->get_neighbors(f)) {
                if (_graph->get_inputs().contains(b)) {
                    if (ep == EdgeType::hadamard) {
                        _logical_circuit->prepend(HGate(), {_qubit_map[f->get_qubit()]});
                    }
                    break;
                }
            }
            rm_vs.emplace_back(f);
        } else {
            for (auto [b, ep] : _graph->get_neighbors(f)) {  // The pass-by-copy is deliberate. Pass by ref will cause segfault
                if (_graph->get_inputs().contains(b)) {
                    _graph->add_buffer(b, f, ep);
                    break;
                }
            }
        }
    }

    for (auto& v : rm_vs) {
        spdlog::trace("Remove {} from frontier", v->get_id());
        _frontier.erase(v);
        _graph->add_edge(_graph->get_first_neighbor(v).first, _graph->get_second_neighbor(v).first, EdgeType::simple);
        _graph->remove_vertex(v);
    }

    for (auto& f : _frontier) {
        for (auto& [n, _] : _graph->get_neighbors(f)) {
            if (!n->is_boundary() && !_frontier.contains(n))
                _neighbors.emplace(n);
        }
    }
}

/**
 * @brief Update graph according to bi-adjacency matrix
 *
 * @param et EdgeType, default: EdgeType::HADAMARD
 */
void Extractor::update_graph_by_matrix(EdgeType et) {
    size_t r = 0;
    spdlog::debug("Updating graph by matrix");
    for (auto& f : _frontier) {
        size_t c = 0;
        for (auto& nb : _neighbors) {
            if (_biadjacency[r][c] == 1 && !_graph->is_neighbor(nb, f, et)) {  // NOTE - Should connect but not connected
                _graph->add_edge(f, nb, et);
            } else if (_biadjacency[r][c] == 0 && _graph->is_neighbor(nb, f, et)) {  // NOTE - Should not connect but connected
                _graph->remove_edge(f, nb, et);
            }
            c++;
        }
        r++;
    }
}

/**
 * @brief Create bi-adjacency matrix from frontier and neighbors
 *
 */
void Extractor::update_matrix() {
    _biadjacency = get_biadjacency_matrix(*_graph, _frontier, _neighbors);
}

// /**
//  * @brief Prepend series of gates.
//  *
//  * @param logical
//  * @param physical
//  */
void Extractor::prepend_series_gates(std::vector<qcir::QCirGate> const& logical /*, std::vector<Operation> const& physical*/) {
    for (auto const& gate : logical) {
        _logical_circuit->prepend(gate.get_operation(), gate.get_qubits());
    }
}

/**
 * @brief Prepend swap gate. Decompose into three CXs
 *
 * @param q0 logical
 * @param q1 logical
 * @param circuit
 */
void Extractor::prepend_swap_gate(QubitIdType q0, QubitIdType q1, QCir* circuit) {
    // NOTE - No qubit permutation in Physical Circuit
    circuit->prepend(CXGate(), {q0, q1});
    circuit->prepend(CXGate(), {q1, q0});
    circuit->prepend(CXGate(), {q0, q1});
}

/**
 * @brief Check whether the frontier is clean
 *
 * @return true if clean
 * @return false if dirty
 */
bool Extractor::frontier_is_cleaned() {
    for (auto& f : _frontier) {
        if (f->get_phase() != dvlab::Phase(0)) return false;
        for (auto& [n, e] : _graph->get_neighbors(f)) {
            if (_frontier.contains(n)) return false;
            if (_graph->get_outputs().contains(n) && e == EdgeType::hadamard) return false;
        }
    }
    return true;
}

/**
 * @brief Check any axel in neighbors
 *
 * @return true
 * @return false
 */
bool Extractor::axel_in_neighbors() {
    return std::ranges::any_of(_neighbors, [&](auto& n) {
        return _axels.contains(n);
    });
}

/**
 * @brief Check whether the frontier contains a vertex has only a single neighbor (boundary excluded).
 *
 * @return true
 * @return false
 */
bool Extractor::contains_single_neighbor() {
    return std::ranges::any_of(_frontier, [&](auto& f) {
        return _graph->get_num_neighbors(f) == 2;
    });
}

/**
 * @brief Print frontier
 *
 */
void Extractor::print_frontier(spdlog::level::level_enum lvl) const {
    if (!spdlog::should_log(lvl)) return;
    spdlog::log(lvl, "Frontier:");
    for (auto& f : _frontier)
        spdlog::log(lvl, "Qubit {}: {}", f->get_qubit(), f->get_id());
    spdlog::log(lvl, "");
}

/**
 * @brief Print neighbors
 *
 */
void Extractor::print_neighbors(spdlog::level::level_enum lvl) const {
    if (!spdlog::should_log(lvl)) return;
    spdlog::log(lvl, "Neighbors:");
    for (auto& n : _neighbors)
        spdlog::log(lvl, "{}", n->get_id());
    spdlog::log(lvl, "");
}

/**
 * @brief Print axels
 *
 */
void Extractor::print_axels(spdlog::level::level_enum lvl) const {
    if (!spdlog::should_log(lvl)) return;
    spdlog::log(lvl, "Axels:");
    for (auto& n : _axels) {
        spdlog::log(lvl,
                    "{} (phase gadget: {})",
                    n->get_id(),
                    fmt::join(_graph->get_neighbors(n) |
                                  std::views::keys |
                                  std::views::filter([this](ZXVertex* v) { return _graph->is_gadget_leaf(v); }) |
                                  std::views::transform([](ZXVertex* v) { return v->get_id(); }),
                              ", "));
    }
    spdlog::log(lvl, "");
}

void Extractor::print_cxs() const {
    fmt::println("CXs: {}", fmt::join(_cnots | std::views::transform([](auto& p) { return fmt::format("({}, {})", p.first, p.second); }), "  "));
}

}  // namespace qsyn::extractor<|MERGE_RESOLUTION|>--- conflicted
+++ resolved
@@ -259,14 +259,10 @@
             }
         }
     }
-<<<<<<< HEAD
     _num_cz_rms += remove_list.size();
     if (_previous_gadget) {
         _num_cz_rms_after_gadget += remove_list.size();
     }
-    std::vector<qcir::QCirGate> gates;
-    for (auto const& [s, t] : remove_list) {
-=======
 
     _biadjacency = get_biadjacency_matrix(*_graph, _frontier, _frontier);
     std::vector<ZXVertex*> idx2vertex;
@@ -274,7 +270,6 @@
         idx2vertex.emplace_back(v);
 
     for (auto const& [s, t] : remove_list)
->>>>>>> 152c53c9
         _graph->remove_edge(s, t, EdgeType::hadamard);
 
     std::vector<qcir::QCirGate> gates;
