/****************************************************************************
  FileName     [ extractorCmd.cpp ]
  PackageName  [ extractor ]
  Synopsis     [ Define extractor package commands ]
  Author       [ Design Verification Lab ]
  Copyright    [ Copyright(c) 2023 DVLab, GIEE, NTU, Taiwan ]
****************************************************************************/

#include <cstddef>
#include <iostream>
#include <string>

#include "cmdParser.h"
#include "deviceMgr.h"
#include "extract.h"
#include "qcir.h"
#include "qcirCmd.h"
#include "qcirMgr.h"
#include "util.h"
#include "zxCmd.h"
#include "zxGraph.h"
#include "zxGraphMgr.h"

using namespace std;
using namespace ArgParse;
extern size_t verbose;
extern int effLimit;
extern ZXGraphMgr zxGraphMgr;
extern QCirMgr *qcirMgr;
extern DeviceMgr *deviceMgr;

unique_ptr<ArgParseCmdType> ExtractCmd();
unique_ptr<ArgParseCmdType> ExtractSetCmd();
unique_ptr<ArgParseCmdType> ExtractPrintCmd();
unique_ptr<ArgParseCmdType> ExtractStepCmd();

bool initExtractCmd() {
    if (!(cmdMgr->regCmd("ZX2QC", 5, ExtractCmd()) &&
          cmdMgr->regCmd("EXTRact", 4, ExtractStepCmd()) &&
          cmdMgr->regCmd("EXTSet", 4, ExtractSetCmd()) &&
          cmdMgr->regCmd("EXTPrint", 4, ExtractPrintCmd()))) {
        cerr << "Registering \"extract\" commands fails... exiting" << endl;
        return false;
    }
    return true;
}

//----------------------------------------------------------------------
//    ZX2QC
//----------------------------------------------------------------------

unique_ptr<ArgParseCmdType> ExtractCmd() {
    auto cmd = make_unique<ArgParseCmdType>("ZX2QC");

    cmd->precondition = []() { return zxGraphMgrNotEmpty("ZX2QC"); };

    cmd->parserDefinition = [](ArgumentParser &parser) {
        parser.help("extract QCir from ZXGraph");
    };

<<<<<<< HEAD
    cmd->onParseSuccess = [](std::stop_token st, ArgumentParser const &parser) {
=======
    cmd->onParseSuccess = [](mythread::stop_token st, ArgumentParser const &parser) {
        ZX_CMD_GRAPHMGR_NOT_EMPTY_OR_RETURN("ZX2QC");
>>>>>>> b29845e0
        if (!zxGraphMgr.get()->isGraphLike()) {
            cerr << "Error: ZXGraph (id: " << zxGraphMgr.get()->getId() << ") is not graph-like. Not extractable!!" << endl;
            return CMD_EXEC_ERROR;
        }
        size_t nextId = zxGraphMgr.getNextID();
        zxGraphMgr.copy(nextId);
        Extractor ext(zxGraphMgr.get(), nullptr, nullopt, st);

        QCir *result = ext.extract();
        if (result != nullptr) {
            qcirMgr->addQCir(qcirMgr->getNextID());
            qcirMgr->setQCircuit(result);
            if (PERMUTE_QUBITS)
                zxGraphMgr.remove(nextId);
            else {
                cout << "Note: the extracted circuit is up to a qubit permutation." << endl;
                cout << "      Remaining permutation information is in ZXGraph id " << nextId << "." << endl;
            }
        }

        return CMD_EXEC_DONE;
    };
    return cmd;
}

<<<<<<< HEAD
unique_ptr<ArgParseCmdType> ExtractStepCmd() {
    auto cmd = make_unique<ArgParseCmdType>("EXTRact");
=======
//----------------------------------------------------------------------
//    EXTRact <-ZXgraph> <(size_t ZXGraphId)> <-QCir> <(size_t QCirId)> <-Loop> [(size_t #loop)]
//    EXTRact <-ZXgraph> <(size_t ZXGraphId)> <-QCir> <(size_t QCirId)> <-CX | -CZ | -CLFrontier | -RMGadget| -PHase | -H | -PERmute>
//----------------------------------------------------------------------
CmdExecStatus
ExtractStepCmd::exec(mythread::stop_token, const string &option) {
    string token;
    vector<string> options;
    if (!CmdExec::lexOptions(option, options))
        return CMD_EXEC_ERROR;
    if (options.size() == 0) {
        return CmdExec::errorOption(CMD_OPT_MISSING, "");
    }
    if (options.size() < 5) {
        return CmdExec::errorOption(CMD_OPT_MISSING, options[options.size() - 1]);
    }
    if (options.size() > 5) {
        if (myStrNCmp("-Loop", options[4], 2) == 0) {
            if (options.size() > 6) return CmdExec::errorOption(CMD_OPT_EXTRA, options[6]);
        } else
            return CmdExec::errorOption(CMD_OPT_EXTRA, options[5]);
    }
    if (!(myStrNCmp("-ZXgraph", options[0], 3) == 0) || !(myStrNCmp("-QCir", options[2], 3) == 0)) {
        return CMD_EXEC_ERROR;
    }
    ZX_CMD_GRAPHMGR_NOT_EMPTY_OR_RETURN("EXtract");
    unsigned id;
    ZX_CMD_ID_VALID_OR_RETURN(options[1], id, "Graph");
    ZX_CMD_GRAPH_ID_EXISTS_OR_RETURN(id);
    zxGraphMgr.checkout(id);
    if (!zxGraphMgr.get()->isGraphLike()) {
        cerr << "Error: ZXGraph (id: " << zxGraphMgr.get()->getId() << ") is not graph-like. Not extractable!!" << endl;
        return CMD_EXEC_ERROR;
    }
>>>>>>> b29845e0

    cmd->precondition = []() { return zxGraphMgrNotEmpty("EXTRact"); };

    cmd->parserDefinition = [](ArgumentParser &parser) {
        parser.help("perform step(s) in extraction");
        parser.addArgument<size_t>("-ZXgraph")
            .required(true)
            .constraint(validZXGraphId)
            .metavar("ID")
            .help("the ID of the ZXGraph to extract from");

        parser.addArgument<size_t>("-QCir")
            .required(true)
            .constraint(validQCirId)
            .metavar("ID")
            .help("the ID of the QCir to extract to");

        auto mutex = parser.addMutuallyExclusiveGroup().required(true);

        mutex.addArgument<bool>("-cx")
            .action(storeTrue)
            .help("Extract CX gates");

        mutex.addArgument<bool>("-cz")
            .action(storeTrue)
            .help("Extract CZ gates");

        mutex.addArgument<bool>("-phase")
            .action(storeTrue)
            .help("Extract Z-rotation gates");

        mutex.addArgument<bool>("-hadamard")
            .action(storeTrue)
            .help("Extract Hadamard gates");

        mutex.addArgument<bool>("-clfrontier")
            .action(storeTrue)
            .help("Extract Z-rotation and then CZ gates");

        mutex.addArgument<bool>("-rmgadgets")
            .action(storeTrue)
            .help("Remove phase gadgets in the neighbor of the frontiers");

        mutex.addArgument<bool>("-permute")
            .action(storeTrue)
            .help("Add swap gates to account for ZXGraph I/O permutations");

        mutex.addArgument<size_t>("-loop")
            .nargs(NArgsOption::OPTIONAL)
            .metavar("N")
            .help("Run N iteration of extraction loop. N is defaulted to 1");
    };

    cmd->onParseSuccess = [](std::stop_token st, ArgumentParser const &parser) {
        zxGraphMgr.checkout(parser["-zxgraph"]);
        if (!zxGraphMgr.get()->isGraphLike()) {
            cerr << "Error: ZXGraph (id: " << zxGraphMgr.get()->getId() << ") is not graph-like. Not extractable!!" << endl;
            return CMD_EXEC_ERROR;
        }

        qcirMgr->checkout2QCir(parser["-qcir"]);

        if (zxGraphMgr.get()->getNumOutputs() != qcirMgr->getQCircuit()->getNQubit()) {
            cerr << "Error: number of outputs in graph is not equal to number of qubits in circuit" << endl;
            return CMD_EXEC_ERROR;
        }

        Extractor ext(zxGraphMgr.get(), qcirMgr->getQCircuit(), std::nullopt, st);

        if (parser["-loop"].isParsed()) {
            ext.extractionLoop(parser["-loop"]);
            return CMD_EXEC_DONE;
        }
        if (parser["-phase"].isParsed()) {
            ext.extractSingles();
            return CMD_EXEC_DONE;
        }
        if (parser["-cz"].isParsed()) {
            ext.extractCZs(true);
            return CMD_EXEC_DONE;
        }
        if (parser["-cx"].isParsed()) {
            if (ext.biadjacencyElimination(true)) {
                ext.updateGraphByMatrix();
                ext.extractCXs();
            }
            return CMD_EXEC_DONE;
        }
        if (parser["-hadamard"].isParsed()) {
            ext.extractHsFromM2(true);
            return CMD_EXEC_DONE;
        }
        if (parser["-rmgadgets"].isParsed()) {
            if (ext.removeGadget(true))
                cout << "Gadget(s) are removed" << endl;
            else
                cout << "No gadget(s) are found" << endl;
            return CMD_EXEC_DONE;
        }

        if (parser["-permute"].isParsed()) {
            ext.permuteQubit();
            return CMD_EXEC_DONE;
        }

        return CMD_EXEC_ERROR;  // should not reach
    };

    return cmd;
}

//----------------------------------------------------------------------
//    EXTPrint [ -Settings | -Frontier | -Neighbors | -Axels | -Matrix ]
//----------------------------------------------------------------------

unique_ptr<ArgParseCmdType> ExtractPrintCmd() {
    auto cmd = make_unique<ArgParseCmdType>("EXTPrint");

    cmd->precondition = []() { return zxGraphMgrNotEmpty("EXTPrint"); };

    cmd->parserDefinition = [](ArgumentParser &parser) {
        parser.help("print info of extracting ZXGraph");

        auto mutex = parser.addMutuallyExclusiveGroup();

        mutex.addArgument<bool>("-settings")
            .action(storeTrue)
            .help("print the settings of extractor");
        mutex.addArgument<bool>("-frontier")
            .action(storeTrue)
            .help("print frontier of graph");
        mutex.addArgument<bool>("-neighbors")
            .action(storeTrue)
            .help("print neighbors of graph");
        mutex.addArgument<bool>("-axels")
            .action(storeTrue)
            .help("print axels of graph");
        mutex.addArgument<bool>("-matrix")
            .action(storeTrue)
            .help("print biadjancency");
    };

    cmd->onParseSuccess = [](mythread::stop_token st, ArgumentParser const &parser) {
        if (parser["-settings"].isParsed() || parser.numParsedArguments() == 0) {
            cout << endl;
            cout << "Optimize Level:    " << OPTIMIZE_LEVEL << endl;
            cout << "Sort Frontier:     " << (SORT_FRONTIER == true ? "true" : "false") << endl;
            cout << "Sort Neighbors:    " << (SORT_NEIGHBORS == true ? "true" : "false") << endl;
            cout << "Permute Qubits:    " << (PERMUTE_QUBITS == true ? "true" : "false") << endl;
            cout << "Filter Duplicated: " << (FILTER_DUPLICATED_CXS == true ? "true" : "false") << endl;
            cout << "Block Size:        " << BLOCK_SIZE << endl;
        } else {
            if (!zxGraphMgr.get()->isGraphLike()) {
                cerr << "Error: ZXGraph (id: " << zxGraphMgr.get()->getId() << ") is not graph-like. Not extractable!!" << endl;
                return CMD_EXEC_ERROR;
            }
            Extractor ext(zxGraphMgr.get());
            if (parser["-frontier"].isParsed()) {
                ext.printFrontier();
            } else if (parser["-neighbors"].isParsed()) {
                ext.printNeighbors();
            } else if (parser["-axels"].isParsed()) {
                ext.printAxels();
            } else if (parser["-matrix"].isParsed()) {
                ext.createMatrix();
                ext.printMatrix();
            }
        }

        return CMD_EXEC_DONE;
    };
    return cmd;
}

//------------------------------------------------------------------------------
//    EXTSet ...
//------------------------------------------------------------------------------

unique_ptr<ArgParseCmdType> ExtractSetCmd() {
    auto cmd = make_unique<ArgParseCmdType>("EXTSet");
    cmd->parserDefinition = [](ArgumentParser &parser) {
        parser.help("set extractor parameters");
        parser.addArgument<size_t>("-optimize-level")
            .choices({0, 1, 2, 3})
            .help("optimization level");
        parser.addArgument<bool>("-permute-qubit")
            .help("permute the qubit after extraction");
        parser.addArgument<size_t>("-block-size")
            .help("Gaussian block size, only used in optimization level 0");
        parser.addArgument<bool>("-filter-cx")
            .help("filter duplicated CXs");
        parser.addArgument<bool>("-frontier-sorted")
            .help("sort frontier");
        parser.addArgument<bool>("-neighbors-sorted")
            .help("sort neighbors");
    };

    cmd->onParseSuccess = [](mythread::stop_token st, ArgumentParser const &parser) {
        if (parser["-optimize-level"].isParsed()) {
            OPTIMIZE_LEVEL = parser["-optimize-level"];
        }
        if (parser["-permute-qubit"].isParsed()) {
            PERMUTE_QUBITS = parser["-permute-qubit"];
        }
        if (parser["-block-size"].isParsed()) {
            size_t blockSize = parser["-block-size"];
            if (blockSize == 0)
                cerr << "Error: block size value should > 0, skipping this option!!\n";
            else
                BLOCK_SIZE = blockSize;
        }
        if (parser["-filter-cx"].isParsed()) {
            FILTER_DUPLICATED_CXS = parser["-filter-cx"];
        }
        if (parser["-frontier-sorted"].isParsed()) {
            SORT_FRONTIER = parser["-frontier-sorted"];
        }
        if (parser["-neighbors-sorted"].isParsed()) {
            SORT_NEIGHBORS = parser["-neighbors-sorted"];
        }
        return CMD_EXEC_DONE;
    };
    return cmd;
}<|MERGE_RESOLUTION|>--- conflicted
+++ resolved
@@ -58,12 +58,7 @@
         parser.help("extract QCir from ZXGraph");
     };
 
-<<<<<<< HEAD
-    cmd->onParseSuccess = [](std::stop_token st, ArgumentParser const &parser) {
-=======
     cmd->onParseSuccess = [](mythread::stop_token st, ArgumentParser const &parser) {
-        ZX_CMD_GRAPHMGR_NOT_EMPTY_OR_RETURN("ZX2QC");
->>>>>>> b29845e0
         if (!zxGraphMgr.get()->isGraphLike()) {
             cerr << "Error: ZXGraph (id: " << zxGraphMgr.get()->getId() << ") is not graph-like. Not extractable!!" << endl;
             return CMD_EXEC_ERROR;
@@ -89,45 +84,8 @@
     return cmd;
 }
 
-<<<<<<< HEAD
 unique_ptr<ArgParseCmdType> ExtractStepCmd() {
     auto cmd = make_unique<ArgParseCmdType>("EXTRact");
-=======
-//----------------------------------------------------------------------
-//    EXTRact <-ZXgraph> <(size_t ZXGraphId)> <-QCir> <(size_t QCirId)> <-Loop> [(size_t #loop)]
-//    EXTRact <-ZXgraph> <(size_t ZXGraphId)> <-QCir> <(size_t QCirId)> <-CX | -CZ | -CLFrontier | -RMGadget| -PHase | -H | -PERmute>
-//----------------------------------------------------------------------
-CmdExecStatus
-ExtractStepCmd::exec(mythread::stop_token, const string &option) {
-    string token;
-    vector<string> options;
-    if (!CmdExec::lexOptions(option, options))
-        return CMD_EXEC_ERROR;
-    if (options.size() == 0) {
-        return CmdExec::errorOption(CMD_OPT_MISSING, "");
-    }
-    if (options.size() < 5) {
-        return CmdExec::errorOption(CMD_OPT_MISSING, options[options.size() - 1]);
-    }
-    if (options.size() > 5) {
-        if (myStrNCmp("-Loop", options[4], 2) == 0) {
-            if (options.size() > 6) return CmdExec::errorOption(CMD_OPT_EXTRA, options[6]);
-        } else
-            return CmdExec::errorOption(CMD_OPT_EXTRA, options[5]);
-    }
-    if (!(myStrNCmp("-ZXgraph", options[0], 3) == 0) || !(myStrNCmp("-QCir", options[2], 3) == 0)) {
-        return CMD_EXEC_ERROR;
-    }
-    ZX_CMD_GRAPHMGR_NOT_EMPTY_OR_RETURN("EXtract");
-    unsigned id;
-    ZX_CMD_ID_VALID_OR_RETURN(options[1], id, "Graph");
-    ZX_CMD_GRAPH_ID_EXISTS_OR_RETURN(id);
-    zxGraphMgr.checkout(id);
-    if (!zxGraphMgr.get()->isGraphLike()) {
-        cerr << "Error: ZXGraph (id: " << zxGraphMgr.get()->getId() << ") is not graph-like. Not extractable!!" << endl;
-        return CMD_EXEC_ERROR;
-    }
->>>>>>> b29845e0
 
     cmd->precondition = []() { return zxGraphMgrNotEmpty("EXTRact"); };
 
@@ -181,7 +139,7 @@
             .help("Run N iteration of extraction loop. N is defaulted to 1");
     };
 
-    cmd->onParseSuccess = [](std::stop_token st, ArgumentParser const &parser) {
+    cmd->onParseSuccess = [](mythread::stop_token st, ArgumentParser const &parser) {
         zxGraphMgr.checkout(parser["-zxgraph"]);
         if (!zxGraphMgr.get()->isGraphLike()) {
             cerr << "Error: ZXGraph (id: " << zxGraphMgr.get()->getId() << ") is not graph-like. Not extractable!!" << endl;
