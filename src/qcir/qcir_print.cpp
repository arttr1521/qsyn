/****************************************************************************
  PackageName  [ qcir ]
  Synopsis     [ Define class QCir Print functions ]
  Author       [ Design Verification Lab ]
  Copyright    [ Copyright(c) 2023 DVLab, GIEE, NTU, Taiwan ]
****************************************************************************/

#include <cstdlib>
#include <ranges>
#include <string>
#include <tl/enumerate.hpp>

#include "./qcir.hpp"
#include "./qcir_gate.hpp"
#include "./qcir_qubit.hpp"
#include "fmt/core.h"

namespace qsyn::qcir {

/**
 * @brief Print QCir Gates
 */
void QCir::print_gates(bool print_neighbors, std::span<size_t> gate_ids) const {
    fmt::println("Listed by gate ID");

    auto const print_predecessors = [this](size_t gate_id) {
        auto const get_predecessor_gate_id =
            [](std::optional<size_t> pred) -> std::string {
            return pred.has_value() ? fmt::format("{}", *pred) : "Start";
        };
        auto const predecessors = get_predecessors(gate_id);
        fmt::println(
            "- Predecessors: {}",
            fmt::join(predecessors | std::views::transform(get_predecessor_gate_id),
                      ", "));
    };

    auto const print_successors = [this](size_t gate_id) {
        auto const get_successor_gate_id =
            [](std::optional<size_t> succ) -> std::string {
            return succ.has_value() ? fmt::format("{}", *succ) : "End";
        };
        auto const successors = get_successors(gate_id);
        fmt::println(
            "- Successors  : {}",
            fmt::join(successors | std::views::transform(get_successor_gate_id),
                      ", "));
    };

    auto const times = calculate_gate_times();

    auto const id_print_width =
        std::to_string(std::ranges::max(_id_to_gates | std::views::keys)).size();
    auto const repr_print_width =
        std::ranges::max(_id_to_gates | std::views::values |
                         std::views::transform([](auto const& gate) {
                             return gate->get_operation().get_repr().size();
                         }));

    auto const time_print_width =
        std::to_string(std::ranges::max(times | std::views::values)).size();
    auto const print_one_gate([&](size_t id) {
        auto const gate   = get_gate(id);
        auto const qubits = gate->get_qubits();
        fmt::println("{0:>{1}} (t={2:>{3}}): {4:<{5}} {6:>5}", id, id_print_width,
                     times.at(id), time_print_width,
                     gate->get_operation().get_repr(), repr_print_width,
                     fmt::join(qubits | std::views::transform([](QubitIdType qid) {
                                   return fmt::format("q[{}]", qid);
                               }),
                               ", "));
        if (print_neighbors) {
            print_predecessors(id);
            print_successors(id);
        }
    });

    if (gate_ids.empty()) {
        for (auto const& [id, gate] : _id_to_gates) {
            auto const qubits = gate->get_qubits();
            print_one_gate(id);
            if (print_neighbors) {
                print_predecessors(id);
                print_successors(id);
            }
        }
    } else {
        for (auto const id : gate_ids) {
            auto const gate = get_gate(id);
            if (gate == nullptr) {
                spdlog::error("Gate ID {} not found!!", id);
                continue;
            }
            print_one_gate(id);
            if (print_neighbors) {
                print_predecessors(id);
                print_successors(id);
            }
        }
    }
}

/**
 * @brief Print QCir
 */
void QCir::print_qcir() const {
    fmt::println("QCir ({} qubits, {} gates)", get_num_qubits(), get_num_gates());
}

/**
 * @brief Print Qubits
 */
void QCir::print_circuit_diagram(spdlog::level::level_enum lvl) const {
    auto const times = calculate_gate_times();

    for (auto const& [i, qubit] : tl::views::enumerate(_qubits)) {
        QCirGate* current = qubit.get_first_gate();
        size_t last_time  = 1;
        std::string line  = fmt::format("Q{:>2}  ", i);
        while (current != nullptr) {
            DVLAB_ASSERT(last_time <= times.at(current->get_id()),
                         "Gate time should not be smaller than last time!!");
            auto repr = current->get_operation().get_repr();
            auto pos  = repr.find_first_of('(');
            if (pos != std::string::npos) {
                repr = repr.substr(0, pos);
            }
            if (repr.size() > 2) {
                repr = repr.substr(0, 2);
            }
            line += fmt::format(
                "{}-{:>2}({:>2})-",
                std::string(8 * (times.at(current->get_id()) - last_time), '-'), repr,
                current->get_id());

            last_time = times.at(current->get_id()) + 1;

            auto const next_pin =
                current->get_pin_by_qubit(i);

            current = next_pin.has_value()
                          ? get_gate(get_successor(current->get_id(), *next_pin))
                          : nullptr;
        }

        spdlog::log(lvl, "{}", line);
    }
}

void QCir::print_qcir_info() const {
    auto stat = get_gate_statistics(*this);
<<<<<<< HEAD
    fmt::println("QCir ({} qubits, {} gates, {} 2-qubits gates, {} T-gates, {} depths)", get_num_qubits(), get_num_gates(), stat.at("2-qubit"), stat.at("t-family"), calculate_depth());
=======
    fmt::println(
        "QCir ({} qubits, {} gates, {} 2-qubits gates, {} T-gates, {} depths)",
        get_num_qubits(), get_num_gates(), stat.at("2-qubit"),
        stat.at("t-family"), calculate_depth());
>>>>>>> 5a4ebf1d
}

}  // namespace qsyn::qcir<|MERGE_RESOLUTION|>--- conflicted
+++ resolved
@@ -149,14 +149,10 @@
 
 void QCir::print_qcir_info() const {
     auto stat = get_gate_statistics(*this);
-<<<<<<< HEAD
-    fmt::println("QCir ({} qubits, {} gates, {} 2-qubits gates, {} T-gates, {} depths)", get_num_qubits(), get_num_gates(), stat.at("2-qubit"), stat.at("t-family"), calculate_depth());
-=======
     fmt::println(
         "QCir ({} qubits, {} gates, {} 2-qubits gates, {} T-gates, {} depths)",
         get_num_qubits(), get_num_gates(), stat.at("2-qubit"),
         stat.at("t-family"), calculate_depth());
->>>>>>> 5a4ebf1d
 }
 
 }  // namespace qsyn::qcir