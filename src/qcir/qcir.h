--- conflicted
+++ resolved
@@ -77,11 +77,8 @@
 
     bool writeQASM(std::string qasm_output);
 
-<<<<<<< HEAD
     std::vector<int> analysis(bool detail = false, bool print = true);
-=======
     void countGate(bool = false);
->>>>>>> 9f363ff7
     void ZXMapping();
     void tensorMapping();
 
