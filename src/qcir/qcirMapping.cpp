--- conflicted
+++ resolved
@@ -36,27 +36,23 @@
 void QCir::ZXMapping(std::stop_token st) {
     updateGateTime();
 
-    ZXGraph *_ZXG = zxGraphMgr.add(zxGraphMgr.getNextID());
-    _ZXG->setFileName(_fileName);
-    _ZXG->addProcedure(_procedures);
-    _ZXG->addProcedure("QC2ZX");
+    ZXGraph *newGraph = zxGraphMgr.add(zxGraphMgr.getNextID());
+    newGraph->setFileName(_fileName);
+    newGraph->addProcedure(_procedures);
+    newGraph->addProcedure("QC2ZX");
 
     if (verbose >= 5) cout << "Traverse and build the graph... " << endl;
 
     if (verbose >= 5) cout << "\n> Add boundaries" << endl;
     for (size_t i = 0; i < _qubits.size(); i++) {
-        ZXVertex *input = _ZXG->addInput(_qubits[i]->getId());
-        ZXVertex *output = _ZXG->addOutput(_qubits[i]->getId());
+        ZXVertex *input = newGraph->addInput(_qubits[i]->getId());
+        ZXVertex *output = newGraph->addOutput(_qubits[i]->getId());
         input->setCol(0);
-        _ZXG->addEdge(input, output, EdgeType::SIMPLE);
+        newGraph->addEdge(input, output, EdgeType::SIMPLE);
     }
 
-<<<<<<< HEAD
-    topoTraverse([st, _ZXG](QCirGate *G) {
+    topoTraverse([st, newGraph](QCirGate *gate) {
         if (st.stop_requested()) return;
-=======
-    topoTraverse([_ZXG](QCirGate *gate) {
->>>>>>> 3437cfcc
         if (verbose >= 8) cout << "\n";
         if (verbose >= 5) cout << "> Gate " << gate->getId() << " (" << gate->getTypeStr() << ")" << endl;
         ZXGraph tmp = gate->getZXform();
@@ -64,34 +60,26 @@
         for (auto &v : tmp.getVertices()) {
             v->setCol(v->getCol() + gate->getTime() + gate->getDelay());
         }
-        // if (tmp == NULL) {
-        //     cerr << "Gate " << gate->getId() << " (type: " << gate->getTypeStr() << ") is not implemented, the conversion result is wrong!!" << endl;
-        //     return;
-        // }
 
-        _ZXG->concatenate(tmp);
+        newGraph->concatenate(tmp);
     });
 
     size_t max = 0;
-    for (auto &v : _ZXG->getOutputs()) {
+    for (auto &v : newGraph->getOutputs()) {
         size_t neighborCol = v->getFirstNeighbor().first->getCol();
         if (neighborCol > max) {
             max = neighborCol;
         }
     }
-    for (auto &v : _ZXG->getOutputs()) {
+    for (auto &v : newGraph->getOutputs()) {
         v->setCol(max + 1);
     }
-<<<<<<< HEAD
 
     if (st.stop_requested()) {
         cerr << "Warning: conversion interrupted. The resulting ZXGraph may be incomplete." << endl;
     }
 
-=======
-    // _ZXG->normalize();
->>>>>>> 3437cfcc
-    _ZXGraphList.push_back(_ZXG);
+    _ZXGraphList.push_back(newGraph);
 }
 
 /**
