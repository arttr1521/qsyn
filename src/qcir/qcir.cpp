--- conflicted
+++ resolved
@@ -236,18 +236,12 @@
     } else if (type == "rx") {
         temp = new RXGate(_gateId);
         temp->setRotatePhase(phase);
-<<<<<<< HEAD
-    } else if (type == "mcrz" || type == "crz" || type == "cp") {
-        temp = new CnRZGate(_gateId);
-        temp->setRotatePhase(phase);
-=======
     } else if (type == "mcp" || type == "cp") {
         temp = new CnPGate(_gateId);
         temp->setRotatePhase(phase);
     } else if (type == "crz") {
         temp = new CrzGate(_gateId);
         temp->setRotatePhase(phase);
->>>>>>> 439c0889
     } else if (type == "mcrx" || type == "crx") {
         temp = new CnRXGate(_gateId);
         temp->setRotatePhase(phase);
@@ -337,16 +331,10 @@
     size_t y = 0;
     size_t sy = 0;
 
-<<<<<<< HEAD
-    size_t mcrz = 0;
-    size_t cz = 0;
-    size_t ccz = 0;
-=======
     size_t mcp = 0;
     size_t cz = 0;
     size_t ccz = 0;
     size_t crz = 0;
->>>>>>> 439c0889
     size_t mcrx = 0;
     size_t cx = 0;
     size_t ccx = 0;
@@ -445,12 +433,6 @@
                 sy++;
                 clifford++;
                 break;
-<<<<<<< HEAD
-            case GateType::MCRZ:
-                mcrz++;
-                analysisMCR(g);
-                break;
-=======
             case GateType::MCP:
                 mcp++;
                 analysisMCR(g);
@@ -458,16 +440,15 @@
             case GateType::CRZ:
                 crz++;
                 // NOTE - CXs
-                clifford+=2; 
+                clifford += 2;
                 // NOTE - RZs
                 if (g->getPhase().getRational().denominator() == 1)
-                    clifford+=2;
+                    clifford += 2;
                 else if (g->getPhase().getRational().denominator() == 2)
-                    tfamily+=2;
+                    tfamily += 2;
                 else
-                    nct+=2;
-                break;
->>>>>>> 439c0889
+                    nct += 2;
+                break;
             case GateType::CZ:
                 cz++;           // --C--
                 clifford += 3;  // H-X-H
@@ -526,20 +507,12 @@
         cout << "│       ├── Y   : " << y << endl;
         cout << "│       ├── SY  : " << sy << endl;
         cout << "│       └── RY  : " << ry << endl;
-<<<<<<< HEAD
-        cout << "└── Multiple-qubit gate: " << mcrz + cz + ccz + mcrx + cx + ccx + mcry << endl;
-        cout << "    ├── Z-family: " << cz + ccz + mcrz << endl;
-        cout << "    │   ├── CZ  : " << cz << endl;
-        cout << "    │   ├── CCZ : " << ccz << endl;
-        cout << "    │   └── MCRZ: " << mcrz << endl;
-=======
         cout << "└── Multiple-qubit gate: " << crz + mcp + cz + ccz + mcrx + cx + ccx + mcry << endl;
         cout << "    ├── Z-family: " << cz + ccz + crz + mcp << endl;
         cout << "    │   ├── CZ  : " << cz << endl;
         cout << "    │   ├── CCZ : " << ccz << endl;
         cout << "    │   ├── CRZ : " << crz << endl;
         cout << "    │   └── MCP : " << mcp << endl;
->>>>>>> 439c0889
         cout << "    ├── X-family: " << cx + ccx + mcrx << endl;
         cout << "    │   ├── CX  : " << cx << endl;
         cout << "    │   ├── CCX : " << ccx << endl;
