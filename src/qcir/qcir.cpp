--- conflicted
+++ resolved
@@ -50,27 +50,7 @@
     return NULL;
 }
 
-<<<<<<< HEAD
-/**
- * @brief Print QCir Gates
- */
-void QCir::printGates() {
-    if (_dirty)
-        updateGateTime();
-    cout << "Listed by gate ID" << endl;
-    for (size_t i = 0; i < _qgates.size(); i++) {
-        _qgates[i]->printGate();
-    }
-}
-
-/**
- * @brief Print Depth of QCir
- *
- */
-void QCir::printDepth() {
-=======
 int QCir::getDepth() {
->>>>>>> d065cb13
     if (_dirty) updateGateTime();
     _dirty = false;
     size_t depth = 0;
@@ -78,18 +58,6 @@
         if (_qgates[i]->getTime() > depth) depth = _qgates[i]->getTime();
     }
     return depth;
-}
-
-/**
- * @brief Add procedures to QCir
- *
- * @param p
- * @param procedures
- */
-void QCir::addProcedure(std::string p, const std::vector<std::string> &procedures) {
-    for (auto pr : procedures)
-        _procedures.emplace_back(pr);
-    if (p != "") _procedures.emplace_back(p);
 }
 
 /**
