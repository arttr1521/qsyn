/****************************************************************************
  FileName     [ m2.cpp ]
  PackageName  [ m2 ]
  Synopsis     [ Define class m2 member functions ]
  Author       [ Chin-Yi Cheng ]
  Copyright    [ Copyleft(c) 2022-present DVLab, GIEE, NTU, Taiwan ]
****************************************************************************/

#include "m2.h"
#include <cmath>
extern size_t verbose;
using namespace std;

Row operator+(Row& lhs, const Row& rhs) {
    lhs += rhs;
    return lhs;
}

Row& Row::operator+=(const Row& rhs) {
    assert(_row.size() == rhs._row.size());
    for (size_t i = 0; i < _row.size(); i++) {
        _row[i] = (_row[i] + rhs._row[i]) % 2;
    }
    return *this;
}

/**
 * @brief Print row
 *
 */
void Row::printRow() const {
    for (auto e : _row) {
        cout << unsigned(e) << " ";
    }
    cout << endl;
}

/**
 * @brief @brief Check is one hot
 *
 * @return true if one hot
 * @return false if not
 */
bool Row::isOneHot() const {
    size_t cnt = 0;
    for (auto& i : _row) {
        if (i == 1) {
            if (cnt == 1) return false;
            ++cnt;
        }
    }
    return (cnt == 1);
}

void M2::reset(){
    _matrix.clear();
    _opStorage.clear();
}
/**
 * @brief @brief Print matrix
 *
 */
void M2::printMatrix() const {
    cout << "M2 matrix:" << endl;
    for (const auto& row : _matrix) {
        row.printRow();
    }
    cout << endl;
}

/**
 * @brief Print the operation track
 *
 */
void M2::printTrack() const {
    cout << "Track:" << endl;
    for (size_t i = 0; i < _opStorage.size(); i++) {
        cout << "Step " << i + 1 << ": " << _opStorage[i].first << " to " << _opStorage[i].second << endl;
    }
    cout << endl;
}

/**
 * @brief initialize a test matrix
 *
 */
void M2::defaultInit() {
    _matrix.push_back(Row(0, vector<unsigned char>{1, 0, 1, 1, 0, 1}));
    _matrix.push_back(Row(1, vector<unsigned char>{0, 1, 1, 1, 0, 0}));
    _matrix.push_back(Row(2, vector<unsigned char>{0, 1, 1, 0, 1, 0}));
    _matrix.push_back(Row(3, vector<unsigned char>{1, 0, 0, 1, 1, 0}));
    _matrix.push_back(Row(4, vector<unsigned char>{1, 1, 0, 1, 1, 0}));
    _matrix.push_back(Row(5, vector<unsigned char>{0, 0, 0, 1, 0, 1}));
}

/**
 * @brief Perform XOR operation
 * @param ctrl the control
 * @param targ the target
 * @param track if true, record the process to operation track
 *
 * @return true if successfully XORed,
 * @return false if not
 */
bool M2::xorOper(size_t ctrl, size_t targ, bool track) {
    if (ctrl >= _matrix.size()) {
        cerr << "Error: wrong dimension " << ctrl << endl;
        return false;
    }
    if (targ >= _matrix.size()) {
        cerr << "Error: wrong dimension " << targ << endl;
        return false;
    }
    _matrix[targ] += _matrix[ctrl];
    if (track) _opStorage.emplace_back(ctrl, targ);
    return true;
}

/**
 * @brief Perform Gaussian Elimination
 *
 * @param track if true, record the process to operation track
 */
<<<<<<< HEAD
void M2::gaussianElim(bool track) {
=======
bool M2::gaussianElim(bool track, bool isAugmentedMatrix) {
>>>>>>> 7ff00138
    if (verbose >= 5) cout << "Performing Gaussian Elimination..." << endl;
    if (verbose >= 8) printMatrix();
    _opStorage.clear();
    
    size_t numVariables = numCols() - ((isAugmentedMatrix) ? 1 : 0);

    /**
     * @brief If _matrix[i][i] is 0, greedily perform row operations 
     * to make the number 1
     * 
     * @return true on success, false on failures
     */
    auto makeMainDiagonalOne = [this, &track](size_t i) -> bool {
        if (_matrix[i][i] == 1) return true;
        for (size_t j = i + 1; j < numRows(); j++) {
            if (_matrix[j][i] == 1) {
                xorOper(j, i, track);
                if (verbose >= 8) {
                    cout << "Diag Add " << j << " to " << i << endl;
                    printMatrix();
                }
                return true;
            }
        }
        return false;
    };

    // convert to upper-triangle matrix
    for (size_t i = 0; i < min(numRows() - 1, numVariables); i++) {
        
        // the system of equation is not solvable if the 
        // main diagonal cannot be made 1
        if (!makeMainDiagonalOne(i)) return false;

        for (size_t j = i + 1; j < numRows(); j++) {
            if (_matrix[j][i] == 1 && _matrix[i][i] == 1) {
                xorOper(i, j, track);
                if (verbose >= 8) {
                    cout << "Add " << i << " to " << j << endl;
                    printMatrix();
                }
            }
        }
    }
    
    // for augmented matrix, if any rows looks like [0 ... 0 1],
    // the system has no solution
    if (isAugmentedMatrix) {
        for (size_t i = numVariables; i < numRows(); ++i) {
            if (_matrix[i].back() == 1) return false;
        }
    }

    // convert to identity matrix on the leftmost numRows() matrix
    for (size_t i = 0; i < numRows(); i++) {
        for (size_t j = numRows() - i; j < numRows(); j++) {
            if (_matrix[numRows() - i - 1][j] == 1) {
                xorOper(j, numRows() - i - 1, track);
                if (verbose >= 8) {
                    cout << "Add " << j << " to " << numRows() - i - 1 << endl;
                    printMatrix();
                }
            }
        }
    }
    return true;
}

/**
 * @brief check if the matrix is of solved form. That is, 
 *        (1) an identity matrix,
 *        (2) an identity matrix with an arbitrary matrix on the right, or 
 *        (3) an identity matrix with an zero matrix on the bottom.
 * 
 * @return true or false 
 */
bool M2::isSolvedForm() const {
    for (size_t i = 0; i < numRows(); ++i) {
        for (size_t j = 0; j < min(numRows(), numCols()); ++j) {
            if (i == j && _matrix[i][j] != 1) return false;
            if (i != j && _matrix[i][j] != 0) return false;
        }
    }

    return true;
}

/**
 * @brief check if the augmented matrix is of solved form. That is, 
 *        an identity matrix with an arbitrary matrix on the right, and possibly 
 *        an identity matrix with an zero matrix on the bottom.
 * 
 * @return true or false 
 */
bool M2::isAugmentedSolvedForm() const {
    size_t n = min(numRows(), numCols() - 1);
    for (size_t i = 0; i < n; ++i) {
        for (size_t j = 0; j < n; ++j) {
            if (i == j && _matrix[i][j] != 1) return false;
            if (i != j && _matrix[i][j] != 0) return false;
        }
    }
    for (size_t i = n; i < numRows(); ++i) {
        for (size_t j = 0; j < numCols(); ++j) {
            if (_matrix[i][j] != 0) return false;
        }
    }

    return true;
}

/**
 * @brief Build matrix from ZX-graph (according to the given order)
 *
 * @param frontier
 * @param neighbors
 * @return true if successfully built,
 * @return false if not
 */
bool M2::fromZXVertices(const ZXVertexList& frontier, const ZXVertexList& neighbors) {
    // if (frontier.size() != neighbors.size()) {
    //     cout << "Numbers of elements in frontier and neighbors mismatch!" << endl;
    //     return false;
    // }
    // NOTE - assign row by calculating a Frontier's connecting status to Neighbors, e.g. 10010 = connect to qubit 0 and 3.
    reset();
    unordered_map<ZXVertex*, size_t> table;
    size_t cnt = 0;
    for (auto& v : neighbors) {
        table[v] = cnt;
        cnt++;
    }
    for (auto& v : frontier) {
        vector<unsigned char> storage = vector<unsigned char>(neighbors.size(), 0);
        for (auto& [vt, _] : v->getNeighbors()) {
            if (neighbors.contains(vt)) {
                // REVIEW - Assume no space in #qubit (0,2,3,4,5 is not allowed)
                storage[table[vt]] = 1;
                // in Neighbors
            }
        }
        _matrix.push_back(Row(1, storage));
    }

    return true;
}

void M2::appendOneHot(size_t idx) {
    assert(idx < _matrix.size());
    for (size_t i = 0; i < _matrix.size(); ++i) {
        _matrix[i].push_back((i == idx) ? 1 : 0);
    }
}<|MERGE_RESOLUTION|>--- conflicted
+++ resolved
@@ -121,11 +121,7 @@
  *
  * @param track if true, record the process to operation track
  */
-<<<<<<< HEAD
-void M2::gaussianElim(bool track) {
-=======
 bool M2::gaussianElim(bool track, bool isAugmentedMatrix) {
->>>>>>> 7ff00138
     if (verbose >= 5) cout << "Performing Gaussian Elimination..." << endl;
     if (verbose >= 8) printMatrix();
     _opStorage.clear();
