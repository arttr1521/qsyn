/****************************************************************************
  FileName     [ m2.cpp ]
  PackageName  [ m2 ]
  Synopsis     [ Define class m2 member functions ]
  Author       [ Chin-Yi Cheng ]
  Copyright    [ Copyleft(c) 2022-present DVLab, GIEE, NTU, Taiwan ]
****************************************************************************/

#include "m2.h"

#include <cmath>
#include <algorithm>
extern size_t verbose;
using namespace std;

namespace std {
template <>
struct hash<vector<unsigned char>> {
    size_t operator()(const vector<unsigned char>& k) const {
        size_t ret = hash<unsigned char>()(k[0]);
        for (size_t i = 1; i < k.size(); i++) {
            ret ^= hash<unsigned char>()(k[i] << (i % sizeof(size_t)));
        }

        return ret;
    }
};
}  // namespace std

Row operator+(Row& lhs, const Row& rhs) {
    lhs += rhs;
    return lhs;
}

Row& Row::operator+=(const Row& rhs) {
    assert(_row.size() == rhs._row.size());
    for (size_t i = 0; i < _row.size(); i++) {
        _row[i] = (_row[i] + rhs._row[i]) % 2;
    }
    return *this;
}

/**
 * @brief Print row
 *
 */
void Row::printRow() const {
    for (auto e : _row) {
        cout << unsigned(e) << " ";
    }
    cout << endl;
}

/**
 * @brief @brief Check is one hot
 *
 * @return true if one hot
 * @return false if not
 */
bool Row::isOneHot() const {
    size_t cnt = 0;
    for (auto& i : _row) {
        if (i == 1) {
            if (cnt == 1) return false;
            ++cnt;
        }
    }
    return (cnt == 1);
}

bool Row::isZeros() const {
    for (auto& i : _row) {
        if (i == 1) {
            return false;
        }
    }
    return true;
}
void M2::reset() {
    _matrix.clear();
    _opStorage.clear();
}
/**
 * @brief @brief Print matrix
 *
 */
void M2::printMatrix() const {
    cout << "M2 matrix:" << endl;
    for (const auto& row : _matrix) {
        row.printRow();
    }
    cout << endl;
}

/**
 * @brief Print the operation track
 *
 */
void M2::printTrack() const {
    cout << "Track:" << endl;
    for (size_t i = 0; i < _opStorage.size(); i++) {
        cout << "Step " << i + 1 << ": " << _opStorage[i].first << " to " << _opStorage[i].second << endl;
    }
    cout << endl;
}

/**
 * @brief initialize a test matrix
 *
 */
void M2::defaultInit() {
    _matrix.push_back(Row(0, vector<unsigned char>{1, 0, 1, 1, 0, 1}));
    _matrix.push_back(Row(1, vector<unsigned char>{0, 1, 1, 1, 0, 0}));
    _matrix.push_back(Row(2, vector<unsigned char>{0, 1, 1, 0, 1, 0}));
    _matrix.push_back(Row(3, vector<unsigned char>{1, 0, 0, 1, 1, 0}));
    _matrix.push_back(Row(4, vector<unsigned char>{1, 1, 0, 1, 1, 0}));
    _matrix.push_back(Row(5, vector<unsigned char>{0, 0, 0, 1, 0, 1}));
}

/**
 * @brief Perform XOR operation
 * @param ctrl the control
 * @param targ the target
 * @param track if true, record the process to operation track
 *
 * @return true if successfully XORed,
 * @return false if not
 */
bool M2::xorOper(size_t ctrl, size_t targ, bool track) {
    if (ctrl >= _matrix.size()) {
        cerr << "Error: wrong dimension " << ctrl << endl;
        return false;
    }
    if (targ >= _matrix.size()) {
        cerr << "Error: wrong dimension " << targ << endl;
        return false;
    }
    _matrix[targ] += _matrix[ctrl];
    if (track) _opStorage.emplace_back(ctrl, targ);
    return true;
}

/**
 * @brief Perform Gaussian Elimination. Skip the column if it is dupicated.
 *
 * @param track
 * @return true
 * @return false
 */
bool M2::gaussianElimSkip(bool track) {
    vector<size_t> pivot_cols, pivot_cols_backup;
    size_t pivot_row = 0;
    unordered_map<vector<unsigned char>, size_t> duplicated;
    for (size_t i = 0; i < numRows(); i++) {
        if (_matrix[i].isZeros()) continue;
        if (duplicated.contains(_matrix[i].getRow())) {
            xorOper(duplicated[_matrix[i].getRow()], i, track);
        } else {
            duplicated[_matrix[i].getRow()] = i;
        }
    }
    size_t p = 0;
    while (p < numCols()) {
        for (size_t r0 = pivot_row; r0 < numRows(); r0++) {
            if (_matrix[r0].getRow()[p] != 0) {
                if (r0 != pivot_row) {
                    xorOper(r0, pivot_row, track);
                }

                for (size_t r1 = pivot_row + 1; r1 < numRows(); r1++) {
                    if (_matrix[r1].getRow()[p] != 0) {
                        xorOper(pivot_row, r1, track);
                    }
                }
                pivot_cols.push_back(p);
                pivot_row++;
                break;
            }
        }
        p++;
    }

    pivot_row--;
    pivot_cols_backup = pivot_cols;

    duplicated.clear();
    for (size_t i = pivot_row; i > 0; i--) {
        if (_matrix[i].isZeros()) continue;
        if (duplicated.contains(_matrix[i].getRow())) {
            xorOper(duplicated[_matrix[i].getRow()], i, track);
        } else {
            duplicated[_matrix[i].getRow()] = i;
        }
    }
    // NOTE - 0 <= pivot_cols_backup[i] < numRows() is true
    while (pivot_cols_backup.size() > 0) {
        size_t pcol = pivot_cols_backup[pivot_cols_backup.size() - 1];
        pivot_cols_backup.pop_back();
        for (size_t r = 0; r < pivot_row; r++) {
            if (_matrix[r].getRow()[pcol] != 0) {
                xorOper(pivot_row, r, track);
            }
        }
        pivot_row--;
    }

    return true;
}

/**
 * @brief Perform Gaussian Elimination
 *
 * @param track if true, record the process to operation track
 */
bool M2::gaussianElim(bool track, bool isAugmentedMatrix) {
    if (verbose >= 5) cout << "Performing Gaussian Elimination..." << endl;
    if (verbose >= 8) printMatrix();
    _opStorage.clear();

    size_t numVariables = numCols() - ((isAugmentedMatrix) ? 1 : 0);

    /**
     * @brief If _matrix[i][i] is 0, greedily perform row operations
     * to make the number 1
     *
     * @return true on success, false on failures
     */
    auto makeMainDiagonalOne = [this, &track](size_t i) -> bool {
        if (_matrix[i][i] == 1) return true;
        for (size_t j = i + 1; j < numRows(); j++) {
            if (_matrix[j][i] == 1) {
                xorOper(j, i, track);
                if (verbose >= 8) {
                    cout << "Diag Add " << j << " to " << i << endl;
                    printMatrix();
                }
                return true;
            }
        }
        return false;
    };

    // convert to upper-triangle matrix
    for (size_t i = 0; i < min(numRows() - 1, numVariables); i++) {
        // the system of equation is not solvable if the
        // main diagonal cannot be made 1
<<<<<<< HEAD
        //REVIEW - I comment out this line since no routine in Gaussian do this?
        
=======
        // REVIEW - I comment out this line since no routine in Gaussian do this?
>>>>>>> e593b933
        if (!makeMainDiagonalOne(i)) return false;

        for (size_t j = i + 1; j < numRows(); j++) {
            if (_matrix[j][i] == 1 && _matrix[i][i] == 1) {
                xorOper(i, j, track);
                if (verbose >= 8) {
                    cout << "Add " << i << " to " << j << endl;
                    printMatrix();
                }
            }
        }
    }

    // for augmented matrix, if any rows looks like [0 ... 0 1],
    // the system has no solution
    if (isAugmentedMatrix) {
        for (size_t i = numVariables; i < numRows(); ++i) {
            if (_matrix[i].back() == 1) return false;
        }
    }

    // convert to identity matrix on the leftmost numRows() matrix
    for (size_t i = 0; i < numRows(); i++) {
        for (size_t j = numRows() - i; j < numRows(); j++) {
            if (_matrix[numRows() - i - 1][j] == 1) {
                xorOper(j, numRows() - i - 1, track);
                if (verbose >= 8) {
                    cout << "Add " << j << " to " << numRows() - i - 1 << endl;
                    printMatrix();
                }
            }
        }
    }
    return true;
}

/**
 * @brief check if the matrix is of solved form. That is,
 *        (1) an identity matrix,
 *        (2) an identity matrix with an arbitrary matrix on the right, or
 *        (3) an identity matrix with an zero matrix on the bottom.
 *
 * @return true or false
 */
bool M2::isSolvedForm() const {
    for (size_t i = 0; i < numRows(); ++i) {
        for (size_t j = 0; j < min(numRows(), numCols()); ++j) {
            if (i == j && _matrix[i][j] != 1) return false;
            if (i != j && _matrix[i][j] != 0) return false;
        }
    }

    return true;
}

bool M2::gaussianElimAugmented(bool track) {
    if (verbose >= 5) cout << "Performing Gaussian Elimination..." << endl;
    if (verbose >= 8) printMatrix();
    _opStorage.clear();

    size_t numVariables = numCols() - 1;

    size_t curRow = 0, curCol = 0;
    
    while(curRow < numRows() && curCol < numVariables) {
        // skip columns of all zeros
        if (all_of(_matrix.begin(), _matrix.end(), [&curCol](const Row& row) -> bool {
            return row[curCol] == 0;
        })) {
            curCol++;
            continue;
        }

        // make current element a 1
        if (_matrix[curRow][curCol] == 0) {
            size_t theFirstRowWithOne = find_if(_matrix.begin() + curRow, _matrix.end(), [&curCol](const Row& row) -> bool {
                return row[curCol] == 1; 
            }) - _matrix.begin();

            if (theFirstRowWithOne >= numRows()) {// cannot find rows with independent equation for current variable
                curCol++;
                continue;
            } 

            xorOper(theFirstRowWithOne, curRow, track);
            if (verbose >= 8) {
                cout << "Add " << theFirstRowWithOne << " to " << curRow << endl;
                printMatrix();
            }
        }

        // make other elements on the same column 0
        for (size_t r = 0; r < numRows(); ++r) {
            if (r != curRow && _matrix[r][curCol] == 1) {
                xorOper(curRow, r, track);
                if (verbose >= 8) {
                    cout << "Add " << curRow << " to " << r << endl;
                    printMatrix();
                }
            }
        }

        

        curRow++; curCol++;
    }

    return none_of(_matrix.begin() + curRow, _matrix.end(), [](const Row& row) -> bool {
        return row.back() == 1;
    });
}

/**
 * @brief check if the augmented matrix is of solved form. That is,
 *        an identity matrix with an arbitrary matrix on the right, and possibly
 *        an identity matrix with an zero matrix on the bottom.
 *
 * @return true or false
 */
bool M2::isAugmentedSolvedForm() const {
    size_t n = min(numRows(), numCols() - 1);
    for (size_t i = 0; i < n; ++i) {
        for (size_t j = 0; j < n; ++j) {
            if (i == j && _matrix[i][j] != 1) return false;
            if (i != j && _matrix[i][j] != 0) return false;
        }
    }
    for (size_t i = n; i < numRows(); ++i) {
        for (size_t j = 0; j < numCols(); ++j) {
            if (_matrix[i][j] != 0) return false;
        }
    }

    return true;
}

/**
 * @brief Build matrix from ZX-graph (according to the given order)
 *
 * @param frontier
 * @param neighbors
 * @return true if successfully built,
 * @return false if not
 */
bool M2::fromZXVertices(const ZXVertexList& frontier, const ZXVertexList& neighbors) {
    // if (frontier.size() != neighbors.size()) {
    //     cout << "Numbers of elements in frontier and neighbors mismatch!" << endl;
    //     return false;
    // }
    // NOTE - assign row by calculating a Frontier's connecting status to Neighbors, e.g. 10010 = connect to qubit 0 and 3.
    reset();
    unordered_map<ZXVertex*, size_t> table;
    size_t cnt = 0;
    for (auto& v : neighbors) {
        table[v] = cnt;
        cnt++;
    }
    for (auto& v : frontier) {
        vector<unsigned char> storage = vector<unsigned char>(neighbors.size(), 0);
        for (auto& [vt, _] : v->getNeighbors()) {
            if (neighbors.contains(vt)) {
                // REVIEW - Assume no space in #qubit (0,2,3,4,5 is not allowed)
                storage[table[vt]] = 1;
                // in Neighbors
            }
        }
        _matrix.push_back(Row(1, storage));
    }

    return true;
}

void M2::appendOneHot(size_t idx) {
    assert(idx < _matrix.size());
    for (size_t i = 0; i < _matrix.size(); ++i) {
        _matrix[i].push_back((i == idx) ? 1 : 0);
    }
}<|MERGE_RESOLUTION|>--- conflicted
+++ resolved
@@ -244,12 +244,7 @@
     for (size_t i = 0; i < min(numRows() - 1, numVariables); i++) {
         // the system of equation is not solvable if the
         // main diagonal cannot be made 1
-<<<<<<< HEAD
-        //REVIEW - I comment out this line since no routine in Gaussian do this?
-        
-=======
         // REVIEW - I comment out this line since no routine in Gaussian do this?
->>>>>>> e593b933
         if (!makeMainDiagonalOne(i)) return false;
 
         for (size_t j = i + 1; j < numRows(); j++) {
