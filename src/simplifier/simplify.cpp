--- conflicted
+++ resolved
@@ -51,14 +51,9 @@
             matches.push_back(_rule->getMatchTypeVecNum());
         i += 1;
 
-<<<<<<< HEAD
-        if (verbose >= 8) cout << "\nIteration " << i << ":" << endl << ">>>" << endl;
-        _rule->rewrite(_simpGraph);
-=======
         if (verbose >= 8) cout << "\nIteration " << i << ":" << endl
                                << ">>>" << endl;
         rewrite();
->>>>>>> 83b9326d
         amend();
         if (verbose >= 8) cout << "<<<" << endl;
         // if(r2r == 0) break;
@@ -169,7 +164,6 @@
  */
 int Simplifier::gadgetSimp() {
     this->setRule(make_unique<PhaseGadget>());
-<<<<<<< HEAD
     int i = this->simp();
     if(i > 0){
         cout << this->getRule()->getName() << endl;
@@ -178,9 +172,6 @@
     
     if(stop) return -1;
     return i;
-=======
-    return this->simp();
->>>>>>> 83b9326d
 }
 
 /**
@@ -210,17 +201,13 @@
  */
 int Simplifier::idSimp() {
     this->setRule(make_unique<IdRemoval>());
-<<<<<<< HEAD
-    int i = this->simp();
-    if(i > 0){
-        cout << this->getRule()->getName() << endl;
-        stop = opt.updateParameters(_simpGraph);
-    }
-    if(stop) return -1;
-    return i;
-=======
-    return this->simp();
->>>>>>> 83b9326d
+    int i = this->simp();
+    if(i > 0){
+        cout << this->getRule()->getName() << endl;
+        stop = opt.updateParameters(_simpGraph);
+    }
+    if(stop) return -1;
+    return i;
 }
 
 /**
@@ -230,17 +217,13 @@
  */
 int Simplifier::lcompSimp() {
     this->setRule(make_unique<LComp>());
-<<<<<<< HEAD
-    int i = this->simp();
-    if(i > 0){
-        cout << this->getRule()->getName() << endl;
-        stop = opt.updateParameters(_simpGraph);
-    }
-    if(stop) return -1;
-    return i;
-=======
-    return this->simp();
->>>>>>> 83b9326d
+    int i = this->simp();
+    if(i > 0){
+        cout << this->getRule()->getName() << endl;
+        stop = opt.updateParameters(_simpGraph);
+    }
+    if(stop) return -1;
+    return i;
 }
 
 /**
@@ -250,17 +233,13 @@
  */
 int Simplifier::pivotSimp() {
     this->setRule(make_unique<Pivot>());
-<<<<<<< HEAD
-    int i = this->simp();
-    if(i > 0){
-        cout << this->getRule()->getName() << endl;
-        stop = opt.updateParameters(_simpGraph);
-    }
-    if(stop) return -1;
-    return i;
-=======
-    return this->simp();
->>>>>>> 83b9326d
+    int i = this->simp();
+    if(i > 0){
+        cout << this->getRule()->getName() << endl;
+        stop = opt.updateParameters(_simpGraph);
+    }
+    if(stop) return -1;
+    return i;
 }
 
 /**
@@ -270,17 +249,13 @@
  */
 int Simplifier::pivotBoundarySimp() {
     this->setRule(make_unique<PivotBoundary>());
-<<<<<<< HEAD
-    int i = this->simp();
-    if(i > 0){
-        cout << this->getRule()->getName() << endl;
-        stop = opt.updateParameters(_simpGraph);
-    }
-    if(stop) return -1;
-    return i;
-=======
-    return this->simp();
->>>>>>> 83b9326d
+    int i = this->simp();
+    if(i > 0){
+        cout << this->getRule()->getName() << endl;
+        stop = opt.updateParameters(_simpGraph);
+    }
+    if(stop) return -1;
+    return i;
 }
 
 /**
@@ -290,16 +265,13 @@
  */
 int Simplifier::pivotGadgetSimp() {
     this->setRule(make_unique<PivotGadget>());
-<<<<<<< HEAD
-    int i = this->simp();
-    if(i > 0){
-        cout << this->getRule()->getName() << endl;
-        stop = opt.updateParameters(_simpGraph);
-    }
-    if(stop) return -1;
-    return i;
-=======
-    return this->simp();
+    int i = this->simp();
+    if(i > 0){
+        cout << this->getRule()->getName() << endl;
+        stop = opt.updateParameters(_simpGraph);
+    }
+    if(stop) return -1;
+    return i;
 }
 
 /**
@@ -310,7 +282,6 @@
 int Simplifier::degadgetizeSimp() {
     this->setRule(make_unique<PivotDegadget>());
     return this->simp();
->>>>>>> 83b9326d
 }
 
 /**
@@ -320,17 +291,13 @@
  */
 int Simplifier::sfusionSimp() {
     this->setRule(make_unique<SpiderFusion>());
-<<<<<<< HEAD
-    int i = this->simp();
-    if(i > 0){
-        cout << this->getRule()->getName() << endl;
-        stop = opt.updateParameters(_simpGraph);
-    }
-    if(stop) return -1;
-    return i;
-=======
-    return this->simp();
->>>>>>> 83b9326d
+    int i = this->simp();
+    if(i > 0){
+        cout << this->getRule()->getName() << endl;
+        stop = opt.updateParameters(_simpGraph);
+    }
+    if(stop) return -1;
+    return i;
 }
 
 // action
