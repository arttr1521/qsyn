--- conflicted
+++ resolved
@@ -153,12 +153,7 @@
             .help("convert to red (X) graph");
     };
 
-<<<<<<< HEAD
-    cmd->onParseSuccess = [](std::stop_token st, ArgumentParser const &parser) {
-=======
     cmd->onParseSuccess = [](mythread::stop_token st, ArgumentParser const &parser) {
-        ZX_CMD_GRAPHMGR_NOT_EMPTY_OR_RETURN("ZXGSimp");
->>>>>>> b29845e0
         Simplifier s(zxGraphMgr.get(), st);
         if (parser["-sreduce"].isParsed())
             s.symbolicReduce();
