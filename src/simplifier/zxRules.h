/****************************************************************************
  FileName     [ zxRules.h ]
  PackageName  [ simplifier ]
  Synopsis     [ Define class ZXRule structure ]
  Author       [ Design Verification Lab ]
  Copyright    [ Copyright(c) 2023 DVLab, GIEE, NTU, Taiwan ]
****************************************************************************/

#ifndef ZX_RULES_H
#define ZX_RULES_H

#include <array>
#include <string>   // for string
#include <utility>  // for pair

#include "zxDef.h"  // for EdgePair

class ZXGraph;
class ZXVertex;

namespace std {
template <>
struct hash<vector<ZXVertex*>> {
    size_t operator()(const vector<ZXVertex*>& k) const {
        size_t ret = hash<ZXVertex*>()(k[0]);
        for (size_t i = 1; i < k.size(); i++) {
            ret ^= hash<ZXVertex*>()(k[i]);
        }

        return ret;
    }
};
}  // namespace std

/**
 * @brief ZXRule: Base class
 *
 */
class ZXRule {
public:
    using MatchType = int;
    using MatchTypeVec = std::vector<MatchType>;

    ZXRule() {}
    virtual ~ZXRule() { reset(); }

    virtual void reset();

    virtual void match(ZXGraph* g, int upper_bound=INT_MAX) = 0;
    virtual void rewrite(ZXGraph* g) = 0;

    // Getter and Setter
    virtual const int& getR2R() const { return _r2r; }
    virtual const int& getS2S() const { return _s2s; }
    virtual const int& getMatchTypeVecNum() const { return _matchTypeVecNum; }
    virtual const std::string& getName() const { return _name; }
    virtual const std::vector<ZXVertex*>& getRemoveVertices() const { return _removeVertices; }
    virtual const std::vector<EdgePair>& getRemoveEdges() const { return _removeEdges; }
    virtual const std::vector<std::pair<ZXVertex*, ZXVertex*>>& getEdgeTableKeys() const { return _edgeTableKeys; }
    virtual const std::vector<std::pair<int, int>>& getEdgeTableValues() const { return _edgeTableValues; }

    virtual void setR2R(int r2r) { _r2r = r2r; }
    virtual void seS2S(int s2s) { _s2s = s2s; }
    virtual void setMatchTypeVecNum(int n) { _matchTypeVecNum = n; }
    virtual void setRemoveVertices(std::vector<ZXVertex*> v) { _removeVertices = v; }
    virtual void setName(std::string name) { _name = name; }

    virtual void pushRemoveEdge(const EdgePair& ep) { _removeEdges.push_back(ep); }

protected:
    int _r2r;
    int _s2s;
    int _matchTypeVecNum;
    std::string _name;
    std::vector<ZXVertex*> _removeVertices;
    std::vector<EdgePair> _removeEdges;
    std::vector<std::pair<ZXVertex*, ZXVertex*>> _edgeTableKeys;
    std::vector<std::pair<int, int>> _edgeTableValues;
};

/**
 * @brief Bialgebra Rule(b): Find noninteracting matchings of the bialgebra rule. (in bialg.cpp)
 *
 */
class Bialgebra : public ZXRule {
public:
    using MatchType = EdgePair;
    using MatchTypeVec = std::vector<MatchType>;

    Bialgebra() {
        _name = "Bialgebra Rule";
        _s2s = INT_MAX;
        _r2r = INT_MAX;
    }
    virtual ~Bialgebra() {}

    void match(ZXGraph* g, int upper_bound=INT_MAX) override;
    void rewrite(ZXGraph* g) override;

    // checker
    bool check_duplicated_vertex(std::vector<ZXVertex*> vec);

    // Getter and Setter
    const MatchTypeVec& getMatchTypeVec() const { return _matchTypeVec; }
    void setMatchTypeVec(MatchTypeVec v) { _matchTypeVec = v; }

protected:
    MatchTypeVec _matchTypeVec;
};

/**
 * @brief State copy rule(pi): Find spiders with a 0 or pi phase that have a single neighbor. (in copy.cpp)
 *
 */
class StateCopy : public ZXRule {
public:
    using MatchType = std::tuple<ZXVertex*, ZXVertex*, std::vector<ZXVertex*>>;  // vertex with a pi,  vertex with a, neighbors
    using MatchTypeVec = std::vector<MatchType>;

    StateCopy() {
        _name = "State Copy Rule";
        _s2s = INT_MAX;
        _r2r = INT_MAX;
    }
    virtual ~StateCopy() {}

    void match(ZXGraph* g, int upper_bound=INT_MAX) override;
    void rewrite(ZXGraph* g) override;

    // Getter and Setter
    const MatchTypeVec& getMatchTypeVec() const { return _matchTypeVec; }
    void setMatchTypeVec(MatchTypeVec v) { _matchTypeVec = v; }

protected:
    MatchTypeVec _matchTypeVec;
};

/**
 * @brief Hadamard Cancellation(i2): Fuse two neighboring H-boxes together. (in hfusion.cpp)
 *
 */
class HboxFusion : public ZXRule {
public:
    using MatchType = ZXVertex*;
    using MatchTypeVec = std::vector<MatchType>;

    HboxFusion() {
        _name = "Hadamard Cancellation Rule";
        _s2s = INT_MAX;
        _r2r = INT_MAX;
    }
    virtual ~HboxFusion() {}

    void match(ZXGraph* g, int upper_bound=INT_MAX) override;
    void rewrite(ZXGraph* g) override;

    // Getter and Setter
    const MatchTypeVec& getMatchTypeVec() const { return _matchTypeVec; }
    void setMatchTypeVec(MatchTypeVec v) { _matchTypeVec = v; }

protected:
    MatchTypeVec _matchTypeVec;
};

/**
 * @brief Hadamard rule (h): H_BOX vertex -> HADAMARD edge (in hrule.cpp)
 * @ ZXRule's Derived class
 */
class HRule : public ZXRule {
public:
    using MatchType = ZXVertex*;
    using MatchTypeVec = std::vector<MatchType>;

    HRule() {
        _name = "Hadamard Rule";
        _s2s = INT_MAX;
        _r2r = INT_MAX;
    }
    virtual ~HRule() {}

    void match(ZXGraph* g, int upper_bound=INT_MAX) override;
    void rewrite(ZXGraph* g) override;

    // Getter and Setter
    const MatchTypeVec& getMatchTypeVec() const { return _matchTypeVec; }
    void setMatchTypeVec(MatchTypeVec v) { _matchTypeVec = v; }

protected:
    MatchTypeVec _matchTypeVec;
};

/**
 * @brief Identity Removal Rule(i1): Find non-interacting identity vertices. (in id.cpp)
 *
 */
class IdRemoval : public ZXRule {
public:
    using MatchType = std::tuple<ZXVertex*, ZXVertex*, ZXVertex*, EdgeType>;  // vertex, neighbor0, neighbor1, new edge type
    using MatchTypeVec = std::vector<MatchType>;

    IdRemoval() {
        _name = "Identity Removal Rule";
        _s2s = INT_MAX;
        _r2r = INT_MAX;
    }
    virtual ~IdRemoval() {}

    void match(ZXGraph* g, int upper_bound=INT_MAX) override;
    void rewrite(ZXGraph* g) override;

    // Getter and Setter
    const MatchTypeVec& getMatchTypeVec() const { return _matchTypeVec; }
    void setMatchTypeVec(MatchTypeVec v) { _matchTypeVec = v; }

protected:
    MatchTypeVec _matchTypeVec;
};

/**
 * @brief Find noninteracting matchings of the local complementation rule.
 *
 */
class LComp : public ZXRule {
public:
    using MatchType = std::pair<ZXVertex*, std::vector<ZXVertex*>>;  // Vertex to remove, its neighbors
    using MatchTypeVec = std::vector<MatchType>;

    LComp() {
        _name = "Local Complementation Rule";
        _s2s = INT_MAX;
        _r2r = INT_MAX;
    }
    virtual ~LComp() {}

    void match(ZXGraph* g, int upper_bound=INT_MAX) override;
    void rewrite(ZXGraph* g) override;

    // Getter and Setter
    const MatchTypeVec& getMatchTypeVec() const { return _matchTypeVec; }
    void setMatchTypeVec(MatchTypeVec v) { _matchTypeVec = v; }

protected:
    MatchTypeVec _matchTypeVec;
};

/**
 * @brief Find non-interacting matchings of the phase gadget rule.
 *
 */
class PhaseGadget : public ZXRule {
public:
    using MatchType = std::tuple<Phase, std::vector<ZXVertex*>, std::vector<ZXVertex*>>;
    using MatchTypeVec = std::vector<MatchType>;

    PhaseGadget() {
        _name = "Phase Gadget Rule";
        _s2s = INT_MAX;
        _r2r = INT_MAX;
    }
    virtual ~PhaseGadget() {}

    void match(ZXGraph* g, int upper_bound=INT_MAX) override;
    void rewrite(ZXGraph* g) override;

    // Getter and Setter
    const MatchTypeVec& getMatchTypeVec() const { return _matchTypeVec; }
    void setMatchTypeVec(MatchTypeVec v) { _matchTypeVec = v; }

protected:
    MatchTypeVec _matchTypeVec;
};

/**
 * @brief Common interface to all pivot-like rules
 *
 */
class PivotInterface : public ZXRule {
public:
    using MatchType = std::array<ZXVertex*, 2>;
    using MatchTypeVec = std::vector<MatchType>;

    PivotInterface() {
        _s2s = INT_MAX;
        _r2r = INT_MAX;
    }
    virtual ~PivotInterface() {}

<<<<<<< HEAD
    virtual void match(ZXGraph* g, int upper_bound=INT_MAX) = 0;
=======
    virtual void match(ZXGraph* g) override = 0;
>>>>>>> 3429503c
    void rewrite(ZXGraph* g) override;

    // Getter and Setter
    const MatchTypeVec& getMatchTypeVec() const { return _matchTypeVec; }
    void setMatchTypeVec(MatchTypeVec v) { _matchTypeVec = v; }

protected:
    virtual void preprocess(ZXGraph* g) = 0;
    MatchTypeVec _matchTypeVec;
};

/**
 * @brief Find non-interacting matchings of the pivot rule.
 *
 */
class Pivot : public PivotInterface {
public:
    using MatchType = PivotInterface::MatchType;
    using MatchTypeVec = PivotInterface::MatchTypeVec;

    Pivot() {
        _name = "Pivot Rule";
        _s2s = INT_MAX;
        _r2r = INT_MAX;
    }
    virtual ~Pivot() {}

    void match(ZXGraph* g, int upper_bound=INT_MAX) override;

protected:
    void preprocess(ZXGraph* g) override;
    std::vector<ZXVertex*> _boundaries;
};

/**
 * @brief Find non-interacting matchings of the pivot gadget rule.
 *
 */
class PivotGadget : public PivotInterface {
public:
    using MatchType = PivotInterface::MatchType;
    using MatchTypeVec = PivotInterface::MatchTypeVec;

    PivotGadget() {
        _name = "Pivot Gadget Rule";
        _s2s = INT_MAX;
        _r2r = INT_MAX;
    }
    virtual ~PivotGadget() {}

    void match(ZXGraph* g, int upper_bound=INT_MAX) override;

protected:
    void preprocess(ZXGraph* g) override;
};

/**
 * @brief Find non-interacting matchings of the pivot gadget rule.
 *
 */
class PivotBoundary : public PivotInterface {
public:
    using MatchType = PivotInterface::MatchType;
    using MatchTypeVec = PivotInterface::MatchTypeVec;

    PivotBoundary() {
        _name = "Pivot Boundary Rule";
        _s2s = INT_MAX;
        _r2r = INT_MAX;
    }
    virtual ~PivotBoundary() {}

    void match(ZXGraph* g, int upper_bound=INT_MAX) override;
    void addBoundary(ZXVertex* v) { _boundaries.push_back(v); }
    void clearBoundary() { _boundaries.clear(); }

protected:
    void preprocess(ZXGraph* g) override;
    std::vector<ZXVertex*> _boundaries;
};

/**
 * @brief Spider Fusion(f): Find non-interacting matchings of the spider fusion rule. (in sfusion.cpp)
 *
 */
class SpiderFusion : public ZXRule {
public:
    using MatchType = std::pair<ZXVertex*, ZXVertex*>;
    using MatchTypeVec = std::vector<MatchType>;

    SpiderFusion() {
        _name = "Spider Fusion Rule";
        _s2s = INT_MAX;
        _r2r = INT_MAX;
    }
    virtual ~SpiderFusion() { _matchTypeVec.clear(); }

    void match(ZXGraph* g, int upper_bound=INT_MAX) override;
    void rewrite(ZXGraph* g) override;

    // Getter and Setter
    const MatchTypeVec& getMatchTypeVec() const { return _matchTypeVec; }
    void setMatchTypeVec(MatchTypeVec v) { _matchTypeVec = v; }

protected:
    MatchTypeVec _matchTypeVec;
};

#endif<|MERGE_RESOLUTION|>--- conflicted
+++ resolved
@@ -285,11 +285,7 @@
     }
     virtual ~PivotInterface() {}
 
-<<<<<<< HEAD
     virtual void match(ZXGraph* g, int upper_bound=INT_MAX) = 0;
-=======
-    virtual void match(ZXGraph* g) override = 0;
->>>>>>> 3429503c
     void rewrite(ZXGraph* g) override;
 
     // Getter and Setter
