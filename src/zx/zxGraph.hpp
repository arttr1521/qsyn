--- conflicted
+++ resolved
@@ -152,17 +152,12 @@
     }
 
     /**
-<<<<<<< HEAD
-     * @brief Construct a new ZXGraph object from its components
-     *
-=======
      * @brief Construct a new ZXGraph object from a list of vertices.
      *
      * @param vertices the vertices
      * @param inputs the inputs. Note that the inputs must be a subset of the vertices.
      * @param outputs the outputs. Note that the outputs must be a subset of the vertices.
      * @param id
->>>>>>> cfdbf9ee
      */
     ZXGraph(const ZXVertexList& vertices,
             const ZXVertexList& inputs,
