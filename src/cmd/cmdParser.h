/****************************************************************************
  FileName     [ cmdParser.h ]
  PackageName  [ cmd ]
  Synopsis     [ Define class CmdParser ]
  Author       [ Design Verification Lab, Chia-Hsu Chuang ]
  Copyright    [ Copyright(c) 2023 DVLab, GIEE, NTU, Taiwan ]
****************************************************************************/
#ifndef CMD_PARSER_H
#define CMD_PARSER_H

#include <iosfwd>
#include <map>
#include <memory>
#include <stack>
#include <string>  // for string
#include <thread>
#include <utility>  // for pair
#include <vector>

#include "argparse.h"
#include "cmdCharDef.h"  // for ParseChar

class CmdParser;

//----------------------------------------------------------------------
//    External declaration
//----------------------------------------------------------------------
extern CmdParser* cmdMgr;

//----------------------------------------------------------------------
//    command execution status
//----------------------------------------------------------------------
enum CmdExecStatus {
    CMD_EXEC_DONE = 0,
    CMD_EXEC_ERROR = 1,
    CMD_EXEC_QUIT = 2,
    CMD_EXEC_NOP = 3,
    CMD_EXEC_EXECUTING = 4,

    // dummy
    CMD_EXEC_TOT
};

enum CmdOptionError {
    CMD_OPT_MISSING = 0,
    CMD_OPT_EXTRA = 1,
    CMD_OPT_ILLEGAL = 2,
    CMD_OPT_FOPEN_FAIL = 3,

    // dummy
    CMD_OPT_ERROR_TOT
};

//----------------------------------------------------------------------
//    Base class : CmdExec
//----------------------------------------------------------------------

class CmdExec {
public:
    CmdExec() {}
    virtual ~CmdExec() {}

    virtual bool initialize() = 0;
    virtual CmdExecStatus exec(std::stop_token, const std::string&) = 0;
    virtual void usage() const = 0;
    virtual void summary() const = 0;
    virtual void help() const = 0;

    void setOptCmd(const std::string& str) { _optCmd = str; }
    bool checkOptCmd(const std::string& check) const;
    const std::string& getOptCmd() const { return _optCmd; }

    static CmdExecStatus errorOption(CmdOptionError err, const std::string& opt);

protected:
    bool lexNoOption(const std::string&) const;
    bool lexSingleOption(const std::string&, std::string&, bool optional = true) const;
    bool lexOptions(const std::string&, std::vector<std::string>&, size_t nOpts = 0) const;

private:
    std::string _optCmd;
};

#define CmdClass(T)                                              \
    class T : public CmdExec {                                   \
    public:                                                      \
        T() {}                                                   \
        ~T() {}                                                  \
        bool initialize() { return true; }                       \
        CmdExecStatus exec(std::stop_token, std::string const&); \
        void usage() const;                                      \
        void summary() const;                                    \
        void help() const {                                      \
            summary();                                           \
            usage();                                             \
        }                                                        \
    }

/**
 * @brief class specification for commands that uses
 *        ArgParse::ArgumentParser to parse and generate help messages.
 *
 */
class ArgParseCmdType : public CmdExec {
public:
    ArgParseCmdType(std::string const& name) { _parser.name(name); }
    ~ArgParseCmdType() {}

    bool initialize() override;
    CmdExecStatus exec(std::stop_token, std::string const& option) override;
    void usage() const override { _parser.printUsage(); }
    void summary() const override { _parser.printSummary(); }
    void help() const override { _parser.printHelp(); }

    std::function<void(ArgParse::ArgumentParser&)> parserDefinition;                                // define the parser's arguments and traits
    std::function<bool()> precondition;                                                             // define the parsing precondition
    std::function<CmdExecStatus(std::stop_token, ArgParse::ArgumentParser const&)> onParseSuccess;  // define the action to take on parse success

private:
    ArgParse::ArgumentParser _parser;

    void printMissingParserDefinitionErrorMsg() const;
    void printMissingOnParseSuccessErrorMsg() const;
};

//----------------------------------------------------------------------
//    Base class : CmdParser
//----------------------------------------------------------------------

class CmdParser {
#define READ_BUF_SIZE 65536
#define PG_OFFSET 10

    using CmdMap = std::map<const std::string, std::unique_ptr<CmdExec>>;
    using CmdRegPair = std::pair<const std::string, std::unique_ptr<CmdExec>>;

public:
    CmdParser(const std::string& p)
        : _prompt{p}, _specialChars{"\"\' "}, _dofile(nullptr), _readBuf{}, _cursorPosition{0}, _historyIdx(0), _tabPressCount(0), _tempCmdStored(false), _currCmd{std::nullopt} {
        _readBuf.reserve(READ_BUF_SIZE);
    }
    virtual ~CmdParser() {}

    bool openDofile(const std::string& dof);
    void closeDofile();

    bool regCmd(const std::string&, unsigned, std::unique_ptr<CmdExec>&&);
    CmdExecStatus execOneCmd();
    void printHelps() const;

    void addArgument(std::string const& val) {
        _arguments.push_back(val);
        _variables.emplace(std::to_string(_arguments.size()), val);
    }

    // public helper functions
    void printHistory() const;
    void printHistory(size_t nPrint) const;
    CmdExec* getCmd(std::string);

    void sigintHandler(int signum);

private:
    // Private member functions
    void resetBufAndPrintPrompt() {
        _readBuf.clear();
        _cursorPosition = 0;
        _tabPressCount = 0;
        printPrompt();
    }
    ParseChar getChar(std::istream&) const;
    bool readCmd(std::istream&);
    std::pair<CmdExec*, std::string> parseCmd();
    void listCmd(const std::string&);
    bool listCmdDir(const std::string&);
    void printPrompt() const;
    bool pushDofile();
    bool popDofile();

    // Helper functions
    bool moveCursor(int);
    bool deleteChar();
    void insertChar(char);
    void deleteLine();
    void reprintCmd();
    void moveToHistory(int index);
    bool addHistory();
    void retrieveHistory();

    std::string replaceVariableKeysWithValues(std::string const& str) const;
    void saveArgumentsInVariables(std::string const& str);

    inline bool isSpecialChar(char ch) const { return _specialChars.find_first_of(ch) != std::string::npos; }
    std::pair<CmdMap::const_iterator, CmdMap::const_iterator> getCmdMatches(std::string const& str);
    void printAsTable(std::vector<std::string> words, size_t widthLimit) const;

    // Data members
    std::string const _prompt;                                // command prompt
    std::string const _specialChars;                          // The characters that are identified as special characters when parsing
    std::ifstream* _dofile;                                   // for command script
    std::string _readBuf;                                     // read buffer
    size_t _cursorPosition;                                   // current cursor postion on the readBuf
    std::vector<std::string> _history;                        // oldest:_history[0],latest:_hist.back()
    int _historyIdx;                                          // (1) Position to insert history string
                                                              //     i.e. _historyIdx = _history.size()
                                                              // (2) When up/down/pgUp/pgDn is pressed,
                                                              //     position to history to retrieve
    size_t _tabPressCount;                                    // The number of tab pressed
    bool _tempCmdStored;                                      // When up/pgUp is pressed, current line
                                                              // will be stored in _history and
                                                              // _tempCmdStored will be true.
                                                              // Reset to false when new command added
    CmdMap _cmdMap;                                           // map from string to command
    std::stack<std::ifstream*> _dofileStack;                  // For recursive dofile calling
<<<<<<< HEAD
    std::optional<std::jthread> _currCmd;                     // the current (ongoing) command
    std::unordered_map<std::string, std::string> _variables;  // the variables recognized by the parser
=======
    ParserState _state;                                       // The state of the command line parser
    std::unordered_map<std::string, std::string> _variables;  // stores the variables key-value pairs, e.g., $1, $INPUT_FILE, etc...
    std::vector<std::string> _arguments;                      // stores the extra dofile arguments given when invoking the program
    std::string _dofileName;
>>>>>>> 135356a3
};

#endif  // CMD_PARSER_H<|MERGE_RESOLUTION|>--- conflicted
+++ resolved
@@ -212,15 +212,10 @@
                                                               // Reset to false when new command added
     CmdMap _cmdMap;                                           // map from string to command
     std::stack<std::ifstream*> _dofileStack;                  // For recursive dofile calling
-<<<<<<< HEAD
     std::optional<std::jthread> _currCmd;                     // the current (ongoing) command
-    std::unordered_map<std::string, std::string> _variables;  // the variables recognized by the parser
-=======
-    ParserState _state;                                       // The state of the command line parser
     std::unordered_map<std::string, std::string> _variables;  // stores the variables key-value pairs, e.g., $1, $INPUT_FILE, etc...
     std::vector<std::string> _arguments;                      // stores the extra dofile arguments given when invoking the program
     std::string _dofileName;
->>>>>>> 135356a3
 };
 
 #endif  // CMD_PARSER_H