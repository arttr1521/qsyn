/****************************************************************************
  FileName     [ apArgParser.cpp ]
  PackageName  [ argparser ]
  Synopsis     [ Define argument parser core functions ]
  Author       [ Design Verification Lab ]
  Copyright    [ Copyright(c) 2023 DVLab, GIEE, NTU, Taiwan ]
****************************************************************************/

#include <cassert>
#include <iomanip>
#include <iostream>
#include <numeric>

#include "argparse.h"
#include "myTrie.h"
#include "util.h"

using namespace std;

namespace ArgParse {

/**
 * @brief returns the Argument with the `name`
 *
 * @param name
 * @return Argument&
 */
Argument& ArgumentParser::operator[](std::string const& name) {
    return operatorBracketImpl(*this, name);
}

/**
 * @brief returns the Argument with the `name`
 *
 * @param name
 * @return Argument&
 */
Argument const& ArgumentParser::operator[](std::string const& name) const {
    return operatorBracketImpl(*this, name);
}

/**
 * @brief set the command name to the argument parser
 *
 * @param name
 * @return ArgumentParser&
 */
ArgumentParser& ArgumentParser::name(std::string const& name) {
    _pimpl->name = toLowerString(name);
    _pimpl->numRequiredChars = countUpperChars(name);
    return *this;
}

/**
 * @brief set the help message to the argument parser
 *
 * @param name
 * @return ArgumentParser&
 */
ArgumentParser& ArgumentParser::help(std::string const& help) {
    _pimpl->help = help;
    return *this;
}

/**
 * @brief parse the arguments in the line
 *
 * @param line
 * @return true
 * @return false
 */
bool ArgumentParser::parse(std::string const& line) {
    for (auto& [_, arg] : _pimpl->arguments) {
        arg.reset();
    }

    return tokenize(line) && parseTokens(_pimpl->tokens);
}

// Parser subroutine

/**
 * @brief Analyze the options for the argument parser. This function generates
 *        auxiliary parsing information for the argument parser.
 *
 * @return true
 * @return false
 */
bool ArgumentParser::analyzeOptions() const {
    if (_pimpl->optionsAnalyzed) return true;

    // calculate the number of required characters to differentiate each option

    _pimpl->trie.clear();
    _pimpl->conflictGroups.clear();

    if (_pimpl->subparsers.has_value()) {
        for (auto const& [name, parser] : _pimpl->subparsers->getSubParsers()) {
            _pimpl->trie.insert(name);
        }
    }

    for (auto const& group : _pimpl->mutuallyExclusiveGroups) {
        for (auto const& name : group.getArguments()) {
            if (_pimpl->arguments.at(name).isRequired()) {
                cerr << "[ArgParse] Error: Mutually exclusive argument \"" << name << "\" must be optional!!" << endl;
                return false;
            }
            _pimpl->conflictGroups.emplace(name, group);
        }
    }

    for (auto const& [name, arg] : _pimpl->arguments) {
        if (!hasOptionPrefix(name)) continue;
        _pimpl->trie.insert(name);
    }

    for (auto& [name, arg] : _pimpl->arguments) {
        if (!hasOptionPrefix(name)) continue;
        size_t prefixSize = _pimpl->trie.shortestUniquePrefix(name).value().size();
        while (!isalpha(name[prefixSize - 1])) ++prefixSize;
        arg.setNumRequiredChars(max(prefixSize, arg.getNumRequiredChars()));
    }

    if (_pimpl->subparsers.has_value()) {
        for (auto& [name, parser] : _pimpl->subparsers->getSubParsers()) {
            size_t prefixSize = _pimpl->trie.shortestUniquePrefix(name).value().size();
            while (!isalpha(name[prefixSize - 1])) ++prefixSize;
            parser.setNumRequiredChars(max(prefixSize, parser.getNumRequiredChars()));
        }
    }

    // calculate tabler info

    vector<size_t> widths = {0, 0, 0, 0};

    for (auto& [name, arg] : _pimpl->arguments) {
        if (arg.getTypeString().size() >= widths[0]) {
            widths[0] = arg.getTypeString().size();
        }
        if (arg.getName().size() >= widths[1]) {
            widths[1] = arg.getName().size();
        }
        if (arg.getMetavar().size() >= widths[2]) {
            widths[2] = arg.getMetavar().size();
        }
    }

<<<<<<< HEAD
    _pimpl->tabl.presetStyle(qsutil::Tabler::PresetStyle::ASCII_MINIMAL)
=======
    _tabl.presetStyle(dvlab_utils::Tabler::PresetStyle::ASCII_MINIMAL)
>>>>>>> 135356a3
        .indent(1)
        .rightMargin(2)
        .widths(widths);

    _pimpl->optionsAnalyzed = true;
    return true;
}

/**
 * @brief tokenize the string for the argument parsing
 *
 * @param line
 * @return true if succeeded
 * @return false if failed
 */
bool ArgumentParser::tokenize(string const& line) {
    _pimpl->tokens.clear();
    string buffer, stripped;
    if (!stripQuotes(line, stripped)) {
        cerr << "Error: missing ending quote!!" << endl;
        return false;
    }
    size_t pos = myStrGetTok(stripped, buffer);
    while (buffer.size()) {
        _pimpl->tokens.emplace_back(buffer);
        pos = myStrGetTok(stripped, buffer, pos);
    }
    if (_pimpl->tokens.empty()) return true;
    // concat tokens with '\ ' to a single token with space in it
    for (auto itr = next(_pimpl->tokens.rbegin()); itr != _pimpl->tokens.rend(); ++itr) {
        string& currToken = itr->token;
        string& nextToken = prev(itr)->token;

        if (currToken.ends_with('\\')) {
            currToken.back() = ' ';
            currToken += nextToken;
            nextToken = "";
        }
    }
    erase_if(_pimpl->tokens, [](Token const& token) { return token.token == ""; });

    // convert "abc=def", "abc:def" to "abc def"

    size_t nTokens = _pimpl->tokens.size();
    for (size_t i = 0; i < nTokens; ++i) {
        string& currToken = _pimpl->tokens[i].token;
        size_t pos = currToken.find_first_of("=:");

        if (pos != string::npos && pos != 0) {
            _pimpl->tokens.emplace(_pimpl->tokens.begin() + i + 1, currToken.substr(pos + 1));
            nTokens++;
            currToken = currToken.substr(0, pos);
        }
    }

    return true;
}

bool ArgumentParser::parseTokens(std::span<Token> tokens) {
    if (!analyzeOptions()) return false;

    size_t subparserTokenPos = std::invoke([this, tokens]() -> size_t {
        if (!_pimpl->subparsers.has_value())
            return tokens.size();

        size_t pos = 0;
        for (auto const& [token, _] : tokens) {
            for (auto const& [name, subparser] : _pimpl->subparsers->getSubParsers()) {
                if (token == name) {
                    setSubParser(name);
                    return pos;
                }
            }
            ++pos;
        }
        return pos;
    });

    if (hasSubParsers()) {
        if (subparserTokenPos >= tokens.size() && _pimpl->subparsers->isRequired()) {
            cerr << "Error: missing mandatory subparser argument: " << getSyntaxString(_pimpl->subparsers.value()) << endl;
            return false;
        }
        if (subparserTokenPos < tokens.size() && !getActivatedSubParser().parseTokens(tokens.subspan(subparserTokenPos + 1))) {
            return false;
        }
    }
    return parseOptions(tokens.subspan(0, subparserTokenPos)) && parsePositionalArguments(tokens.subspan(0, subparserTokenPos));
}

/**
 * @brief Parse the optional arguments, i.e., the arguments that starts with
 *        one of the option prefix.
 *
 * @return true if succeeded
 * @return false if failed
 */
bool ArgumentParser::parseOptions(std::span<Token> tokens) {
    for (int i = tokens.size() - 1; i >= 0; --i) {
        if (!hasOptionPrefix(tokens[i].token)) continue;
        auto match = matchOption(tokens[i].token);
        if (std::holds_alternative<size_t>(match)) {
            auto frequency = std::get<size_t>(match);
            assert(frequency != 1);
            // if the argument is a number, skip to the next arg
            if (float tmp; myStr2Float(tokens[i].token, tmp))
                continue;
            // else this is an error
            if (frequency == 0) {
                cerr << "Error: unrecognized option \"" << tokens[i].token << "\"!!\n";
            } else {
                printAmbiguousOptionErrorMsg(tokens[i].token);
            }

            return false;
        }

        Argument& arg = _pimpl->arguments[get<string>(match)];

        if (_pimpl->conflictGroups.contains(arg.getName())) {
            auto& conflictGroup = _pimpl->conflictGroups.at(arg.getName());
            if (conflictGroup.isParsed()) {
                for (auto const& conflict : conflictGroup.getArguments()) {
                    if (_pimpl->arguments.at(conflict).isParsed()) {
                        cerr << "Error: argument \"" << arg.getName() << "\" cannot occur with \"" << conflict << "\"!!\n";
                        return false;
                    }
                }
            }
            conflictGroup.setParsed(true);
        }

        if (arg.hasAction())
            arg.parse("");
        else if (i + 1 >= (int)tokens.size() || tokens[i + 1].parsed) {  // _tokens[i] is not the last token && _tokens[i+1] is unparsed
            cerr << "Error: missing argument after \"" << tokens[i].token << "\"!!\n";
            return false;
        } else if (!arg.parse(tokens[i + 1].token)) {
            cerr << "Error: invalid " << arg.getTypeString() << " value \""
                 << tokens[i + 1].token << "\" after \""
                 << tokens[i].token << "\"!!" << endl;
            return false;
        }

        // check if meet constraints
        for (auto& [constraint, onerror] : arg.getConstraints()) {
            if (!constraint()) {
                onerror();
                return false;
            }
        }

        tokens[i].parsed = true;

        if (!arg.hasAction()) {
            tokens[i + 1].parsed = true;
        }
    }

    return allRequiredOptionsAreParsed() && allRequiredMutexGroupsAreParsed();
}

/**
 * @brief Parse positional arguments, i.e., arguments that must appear in a specific order.
 *
 * @return true if succeeded
 * @return false if failed
 */
bool ArgumentParser::parsePositionalArguments(std::span<Token> tokens) {
    auto currToken = tokens.begin();
    auto currArg = _pimpl->arguments.begin();

    auto nextToken = [&currToken, tokens]() {
        while (currToken != tokens.end() && currToken->parsed == true) {
            currToken++;
        }
    };

    auto nextArg = [&currArg, this]() {
        while (currArg != _pimpl->arguments.end() && (currArg->second.isParsed() || hasOptionPrefix(currArg->first))) {
            currArg++;
        }
    };

    nextToken();
    nextArg();

    for (; currToken != tokens.end() && currArg != _pimpl->arguments.end(); nextToken(), nextArg()) {
        auto& [token, parsed] = *currToken;
        auto& [name, arg] = *currArg;

        assert(!hasOptionPrefix(name));
        assert(!arg.hasAction());

        if (!arg.parse(token)) {
            cerr << "Error: invalid " << arg.getTypeString() << " value \""
                 << token << "\" for argument \"" << name << "\"!!" << endl;
            return false;
        }
        // check if meet constraints
        for (auto& [constraint, onerror] : arg.getConstraints()) {
            if (!constraint()) {
                onerror();
                return false;
            }
        }

        parsed = true;
    }

    if (!allTokensAreParsed(tokens)) {
        cerr << "Error: unrecognized argument \"" << currToken->token << "\"!!" << endl;
        return false;
    }
    if (!allRequiredArgumentsAreParsed()) {
        printRequiredArgumentsMissingErrorMsg();
        return false;
    }

    return true;
}

/**
 * @brief Get the matching option name to a token.
 *
 * @param token
 * @return optional<string> return the option name if exactly one option matches the token. Otherwise, return std::nullopt
 */
variant<string, size_t> ArgumentParser::matchOption(std::string const& token) const {
    auto key = toLowerString(token);
    auto match = _pimpl->trie.findWithPrefix(key);
    if (match.has_value()) {
        if (key.size() < _pimpl->arguments.at(match.value()).getNumRequiredChars()) {
            return 0u;
        }
        return match.value();
    }

    return _pimpl->trie.frequency(key);
}

/**
 * @brief print all potential option name for a token.
 *        This function is meant to be used when there are
 *        multiple such instances
 *
 */
void ArgumentParser::printAmbiguousOptionErrorMsg(std::string const& token) const {
    auto key = toLowerString(token);
    cerr << "Error: ambiguous option: \"" << token << "\" could match ";
    size_t ctr = 0;
    for (auto& [name, _] : _pimpl->arguments) {
        if (!hasOptionPrefix(name)) continue;
        if (name.starts_with(key)) {
            if (ctr > 0) cerr << ", ";
            cerr << name;
            ctr++;
        }
    }
    cerr << endl;
}

/**
 * @brief Check if all required options are parsed
 *
 * @return true or false
 */
bool ArgumentParser::allRequiredOptionsAreParsed() const {
    // Want: ∀ arg ∈ _arguments. (option(arg) ∧ required(arg)) → parsed(arg)
    // Thus: ∀ arg ∈ _arguments. ¬option(arg) ∨ ¬required(arg) ∨ parsed(arg)
    for (auto& [name, arg] : _pimpl->arguments) {
        if (hasOptionPrefix(name) && arg.isRequired() && !arg.isParsed()) {
            cerr << "Error: The option \"" << name << "\" is required!!" << endl;
            return false;
        }
    }
    return true;
}

/**
 * @brief Check if all required groups are parsed
 *
 * @return true or false
 */
bool ArgumentParser::allRequiredMutexGroupsAreParsed() const {
    for (auto& group : _pimpl->mutuallyExclusiveGroups) {
        if (group.isRequired() && !group.isParsed()) {
            cerr << "Error: One of the options are required: ";
            size_t ctr = 0;
            for (auto& name : group.getArguments()) {
                cerr << name;
                if (++ctr < group.getArguments().size()) cerr << ", ";
            }
            cerr << "!!\n";
            return false;
        }
    }
    return true;
}

/**
 * @brief Check if all tokens are parsed
 *
 * @return true or false
 */
bool ArgumentParser::allTokensAreParsed(std::span<Token> tokens) const {
    return ranges::all_of(tokens, [](Token const& tok) {
        return tok.parsed;
    });
}

/**
 * @brief Check if all required arguments are parsed
 *
 * @return true or false
 */
bool ArgumentParser::allRequiredArgumentsAreParsed() const {
    // Want: ∀ arg ∈ _arguments. required(arg) → parsed(arg)
    // Thus: ∀ arg ∈ _arguments. ¬required(arg) ∨ parsed(arg)
    return all_of(_pimpl->arguments.begin(), _pimpl->arguments.end(), [](pair<string, Argument> const& argPair) {
        return !argPair.second.isRequired() || argPair.second.isParsed();
    });
}

/**
 * @brief print all missing required arguments in a parsing.
 *
 */
void ArgumentParser::printRequiredArgumentsMissingErrorMsg() const {
    cerr << "Error: Missing argument(s)!! The following arguments are required: ";
    size_t ctr = 0;
    for (auto& [name, arg] : _pimpl->arguments) {
        if (!arg.isParsed() && arg.isRequired()) {
            if (ctr > 0) cerr << ", ";
            cerr << name;
            ctr++;
        }
    }
    cerr << endl;
}

}  // namespace ArgParse<|MERGE_RESOLUTION|>--- conflicted
+++ resolved
@@ -146,11 +146,7 @@
         }
     }
 
-<<<<<<< HEAD
-    _pimpl->tabl.presetStyle(qsutil::Tabler::PresetStyle::ASCII_MINIMAL)
-=======
-    _tabl.presetStyle(dvlab_utils::Tabler::PresetStyle::ASCII_MINIMAL)
->>>>>>> 135356a3
+    _pimpl->tabl.presetStyle(dvlab_utils::Tabler::PresetStyle::ASCII_MINIMAL)
         .indent(1)
         .rightMargin(2)
         .widths(widths);
