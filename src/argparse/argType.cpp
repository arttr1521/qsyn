/****************************************************************************
  FileName     [ argType.cpp ]
  PackageName  [ argparser ]
  Synopsis     [ Define parser argument types ]
  Author       [ Design Verification Lab ]
  Copyright    [ Copyright(c) 2023 DVLab, GIEE, NTU, Taiwan ]
****************************************************************************/

#include <filesystem>
#include <iostream>

#include "argparse.h"

using namespace std;

namespace ArgParse {

template <>
std::string typeString(int) { return "int"; }
template <>
std::string typeString(long) { return "long"; }
template <>
std::string typeString(long long) { return "long long"; }

template <>
std::string typeString(unsigned) { return "unsigned"; }
template <>
std::string typeString(unsigned long) { return "size_t"; }
template <>
std::string typeString(unsigned long long) { return "size_t"; }

template <>
std::string typeString(float) { return "float"; }
template <>
std::string typeString(double) { return "double"; }
template <>
std::string typeString(long double) { return "long double"; }

std::string typeString(std::string const& val) { return "string"; }
std::string typeString(bool) { return "bool"; }
std::string typeString(DummyArgType) { return "dummy"; }

bool parseFromString(bool& val, std::string const& token) {
    if (myStrNCmp("true", token, 1) == 0) {
        val = true;
        return true;
    } else if (myStrNCmp("false", token, 1) == 0) {
        val = false;
        return true;
    }
    return false;
}

bool parseFromString(std::string& val, std::string const& token) {
    val = token;
    return true;
}

bool parseFromString(DummyArgType& val, std::string const& token) {
    return true;
}

ArgType<std::string>::ConstraintType choices_allow_prefix(std::vector<std::string> choices) {
    ranges::for_each(choices, [](std::string& str) { str = toLowerString(str); });
    dvlab_utils::Trie trie{choices.begin(), choices.end()};

    auto constraint = [choices, trie](std::string const& val) -> bool {
        return trie.frequency(toLowerString(val)) == 1 ||
               any_of(choices.begin(), choices.end(), [&val, &trie](std::string const& choice) -> bool {
                   return toLowerString(val) == choice;
               });
    };
    auto error = [choices, trie](std::string const& val) -> void {
        if (trie.frequency(val) > 1) {
            std::cerr << "Error: ambiguous choice \"" << val << "\": could match";

            for (auto& choice : choices) {
                if (choice.starts_with(toLowerString(val))) std::cerr << " " << choice;
            }
            std::cerr << "!!\n";
            return;
        } else {
            std::cerr << "Error: invalid choice \"" << val << "\": please choose from {";
            size_t ctr = 0;
            for (auto& choice : choices) {
                if (ctr > 0) std::cerr << ", ";
                std::cerr << choice;
                ctr++;
            }
            std::cerr << "}!!\n";
        }
    };

    return {constraint, error};
}

ArgType<std::string>::ConstraintType const file_exists = {
    [](std::string const& filepath) {
        return std::filesystem::exists(filepath);
    },
    [](std::string const& filepath) {
        std::cerr << "Error: the file \"" << filepath << "\" does not exist!!" << std::endl;
    }};

ArgType<std::string>::ConstraintType const dir_for_file_exists = {
    [](std::string const& filepath) {
        size_t lastSlash = filepath.find_last_of('/');
        if (lastSlash == std::string::npos) return std::filesystem::exists(".");
        return std::filesystem::exists(filepath.substr(0, lastSlash));
    },
    [](std::string const& filepath) {
        std::cerr << "Error: the directory for file \"" << filepath << "\" does not exist!!" << std::endl;
    }};

ArgType<std::string>::ConstraintType starts_with(std::vector<std::string> const& prefixes) {
    return {
        [prefixes](std::string const& str) {
            return std::ranges::any_of(prefixes, [&str](std::string const& prefix) { return str.starts_with(prefix); });
        },
        [prefixes](std::string const& str) {
            std::cerr << "Error: string \"" << str << "\" should start with one of";
            for (auto& prefix : prefixes) {
                std::cerr << " \"" << prefix << "\"";
            }
            std::cerr << "!!" << std::endl;
        }};
}

ArgType<std::string>::ConstraintType ends_with(std::vector<std::string> const& suffixes) {
    return {
        [suffixes](std::string const& str) {
            return std::ranges::any_of(suffixes, [&str](std::string const& suffix) { return str.ends_with(suffix); });
        },
        [suffixes](std::string const& str) {
            std::cerr << "Error: string \"" << str << "\" should end with one of";
            for (auto& suffix : suffixes) {
                std::cerr << " \"" << suffix << "\"";
            }
            std::cerr << "!!" << std::endl;
        }};
}

ArgType<std::string>::ConstraintType allowed_extension(std::vector<std::string> const& extensions) {
    return {
        [extensions](std::string const& str) {
<<<<<<< HEAD
            return std::ranges::any_of(extensions, [&str](std::string const& ext) {
                return str.substr(std::min(str.find_first_of('.'), str.size())) == ext;
            });
=======
            return std::ranges::any_of(extensions, [&str](std::string const& ext) { return str.substr(std::min(str.find_last_of('.'), str.size())) == ext; });
>>>>>>> b29845e0
        },
        [extensions](std::string const& str) {
            std::cerr << "Error: file must have one of the following extension:";
            for (auto& ext : extensions) {
                std::cerr << " \"" << ext << "\"";
            }
            std::cerr << "!!" << std::endl;
        }};
}

/**
 * @brief generate a callback that sets the argument to true.
 *        This function also set the default value to false.
 *
 * @param arg
 * @return ArgParse::ActionCallbackType
 */
ActionCallbackType storeTrue(ArgType<bool>& arg) {
    arg.defaultValue(false);
    arg.nargs(0ul);
    return [&arg](TokensView) { arg.appendValue(true); return true; };
}

/**
 * @brief generate a callback that sets the argument to false.
 *        This function also set the default value to true.
 *
 * @param arg
 * @return ArgParse::ActionCallbackType
 */
ActionCallbackType storeFalse(ArgType<bool>& arg) {
    arg.defaultValue(true);
    arg.nargs(0ul);
    return [&arg](TokensView) { arg.appendValue(false); return true; };
}

}  // namespace ArgParse<|MERGE_RESOLUTION|>--- conflicted
+++ resolved
@@ -143,13 +143,7 @@
 ArgType<std::string>::ConstraintType allowed_extension(std::vector<std::string> const& extensions) {
     return {
         [extensions](std::string const& str) {
-<<<<<<< HEAD
-            return std::ranges::any_of(extensions, [&str](std::string const& ext) {
-                return str.substr(std::min(str.find_first_of('.'), str.size())) == ext;
-            });
-=======
             return std::ranges::any_of(extensions, [&str](std::string const& ext) { return str.substr(std::min(str.find_last_of('.'), str.size())) == ext; });
->>>>>>> b29845e0
         },
         [extensions](std::string const& str) {
             std::cerr << "Error: file must have one of the following extension:";
